--- conflicted
+++ resolved
@@ -386,20 +386,12 @@
 //            Close();
 //        }
 
-<<<<<<< HEAD
-=======
 #if PORTABLE
->>>>>>> fd8f3ea2
         protected override void Dispose(bool disposing)
         {
             if (disposing)
             {
                 if (closed)
-<<<<<<< HEAD
-                {
-                    return;
-                }
-=======
                     return;
 
                 Finish();
@@ -412,22 +404,12 @@
         public override void Close() {
             if (closed)
                 return;
->>>>>>> fd8f3ea2
-
-                Finish();
-
-<<<<<<< HEAD
-                closed = true;
-                
-                bsStream.Dispose();
-            }
-            base.Dispose(disposing);
-=======
+
+            Finish();
             closed = true;
             Platform.Dispose(this.bsStream);
 
             base.Close();
->>>>>>> fd8f3ea2
         }
 #endif
 
