<Project name="crypto" fileversion="2.0" DefaultNamespace="crypto" language="C#" clr-version="Net_1_1" targetFramework="1.1" ctype="DotNetProject">
  <Policies>
    <TextStylePolicy FileWidth="120" TabWidth="4" RemoveTrailingWhitespace="True" inheritsSet="Mono" inheritsScope="text/plain" />
    <DotNetNamingPolicy DirectoryNamespaceAssociation="None" ResourceNamePolicy="MSBuild" />
  </Policies>
  <Configurations active="Release">
    <Configuration name="Debug" ctype="DotNetProjectConfiguration">
      <Output directory="bin/Debug/" assembly="crypto" assemblyKeyFile="." />
      <Build debugmode="True" target="Library" />
      <Execution consolepause="True" runwithwarnings="False" runtime="MsNet" clr-version="Net_1_1" />
      <CodeGeneration compiler="Mcs" warninglevel="4" optimize="True" unsafecodeallowed="False" generateoverflowchecks="True" definesymbols="BC_BUILD_MONODEVELOP;INCLUDE_IDEA;NET_1_1" generatexmldocumentation="False" langversion="ISO_1" ctype="CSharpCompilerParameters" />
    </Configuration>
    <Configuration name="Release" ctype="DotNetProjectConfiguration">
      <Output directory="bin/Release/" assembly="crypto" />
      <Build debugmode="False" target="Library" />
      <Execution consolepause="True" runwithwarnings="False" runtime="MsNet" clr-version="Net_1_1" />
      <CodeGeneration compiler="Mcs" warninglevel="4" optimize="True" unsafecodeallowed="False" generateoverflowchecks="True" definesymbols="BC_BUILD_MONODEVELOP;INCLUDE_IDEA;NET_1_1" generatexmldocumentation="False" langversion="ISO_1" ctype="CSharpCompilerParameters" />
    </Configuration>
  </Configurations>
  <Contents>
    <File subtype="Code" buildaction="Exclude" name="Contributors.html" />
    <File subtype="Code" buildaction="Exclude" name="License.html" />
    <File subtype="Code" buildaction="Nothing" name="NBuild.build" />
    <File subtype="Code" buildaction="Exclude" name="Readme.html" />
    <File subtype="Code" buildaction="Nothing" name="testcfg.nunit" />
    <File subtype="Code" buildaction="Compile" name="src/AssemblyInfo.cs" />
    <File subtype="Code" buildaction="Compile" name="src/asn1/Asn1Encodable.cs" />
    <File subtype="Code" buildaction="Compile" name="src/asn1/Asn1EncodableVector.cs" />
    <File subtype="Code" buildaction="Compile" name="src/asn1/Asn1InputStream.cs" />
    <File subtype="Code" buildaction="Compile" name="src/asn1/Asn1Null.cs" />
    <File subtype="Code" buildaction="Compile" name="src/asn1/Asn1Object.cs" />
    <File subtype="Code" buildaction="Compile" name="src/asn1/Asn1OctetString.cs" />
    <File subtype="Code" buildaction="Compile" name="src/asn1/Asn1OutputStream.cs" />
    <File subtype="Code" buildaction="Compile" name="src/asn1/Asn1Sequence.cs" />
    <File subtype="Code" buildaction="Compile" name="src/asn1/Asn1Set.cs" />
    <File subtype="Code" buildaction="Compile" name="src/asn1/Asn1TaggedObject.cs" />
    <File subtype="Code" buildaction="Compile" name="src/asn1/Asn1Tags.cs" />
    <File subtype="Code" buildaction="Compile" name="src/asn1/BerNull.cs" />
    <File subtype="Code" buildaction="Compile" name="src/asn1/BerOctetString.cs" />
    <File subtype="Code" buildaction="Compile" name="src/asn1/BerOutputStream.cs" />
    <File subtype="Code" buildaction="Compile" name="src/asn1/BerSequence.cs" />
    <File subtype="Code" buildaction="Compile" name="src/asn1/BerSet.cs" />
    <File subtype="Code" buildaction="Compile" name="src/asn1/BerTaggedObject.cs" />
    <File subtype="Code" buildaction="Compile" name="src/asn1/DerApplicationSpecific.cs" />
    <File subtype="Code" buildaction="Compile" name="src/asn1/DerBitString.cs" />
    <File subtype="Code" buildaction="Compile" name="src/asn1/DerBMPString.cs" />
    <File subtype="Code" buildaction="Compile" name="src/asn1/DerBoolean.cs" />
    <File subtype="Code" buildaction="Compile" name="src/asn1/DerEnumerated.cs" />
    <File subtype="Code" buildaction="Compile" name="src/asn1/DerGeneralizedTime.cs" />
    <File subtype="Code" buildaction="Compile" name="src/asn1/DerGeneralString.cs" />
    <File subtype="Code" buildaction="Compile" name="src/asn1/DerIA5String.cs" />
    <File subtype="Code" buildaction="Compile" name="src/asn1/DerInteger.cs" />
    <File subtype="Code" buildaction="Compile" name="src/asn1/DerNull.cs" />
    <File subtype="Code" buildaction="Compile" name="src/asn1/DerNumericString.cs" />
    <File subtype="Code" buildaction="Compile" name="src/asn1/DerObjectIdentifier.cs" />
    <File subtype="Code" buildaction="Compile" name="src/asn1/DerOctetString.cs" />
    <File subtype="Code" buildaction="Compile" name="src/asn1/DerOutputStream.cs" />
    <File subtype="Code" buildaction="Compile" name="src/asn1/DerPrintableString.cs" />
    <File subtype="Code" buildaction="Compile" name="src/asn1/DerSequence.cs" />
    <File subtype="Code" buildaction="Compile" name="src/asn1/DerSet.cs" />
    <File subtype="Code" buildaction="Compile" name="src/asn1/DerT61String.cs" />
    <File subtype="Code" buildaction="Compile" name="src/asn1/DerTaggedObject.cs" />
    <File subtype="Code" buildaction="Compile" name="src/asn1/DerUniversalString.cs" />
    <File subtype="Code" buildaction="Compile" name="src/asn1/DerUnknownTag.cs" />
    <File subtype="Code" buildaction="Compile" name="src/asn1/DerUTCTime.cs" />
    <File subtype="Code" buildaction="Compile" name="src/asn1/DerUTF8String.cs" />
    <File subtype="Code" buildaction="Compile" name="src/asn1/DerVisibleString.cs" />
    <File subtype="Code" buildaction="Compile" name="src/asn1/IAsn1Convertible.cs" />
    <File subtype="Code" buildaction="Compile" name="src/asn1/IAsn1String.cs" />
    <File subtype="Code" buildaction="Compile" name="src/asn1/OidTokenizer.cs" />
    <File subtype="Code" buildaction="Compile" name="src/asn1/cmp/CmpObjectIdentifiers.cs" />
    <File subtype="Code" buildaction="Compile" name="src/asn1/cmp/PKIFailureInfo.cs" />
    <File subtype="Code" buildaction="Compile" name="src/asn1/cmp/PKIFreeText.cs" />
    <File subtype="Code" buildaction="Compile" name="src/asn1/cmp/PKIStatus.cs" />
    <File subtype="Code" buildaction="Compile" name="src/asn1/cmp/PKIStatusInfo.cs" />
    <File subtype="Code" buildaction="Compile" name="src/asn1/cms/Attribute.cs" />
    <File subtype="Code" buildaction="Compile" name="src/asn1/cms/AttributeTable.cs" />
    <File subtype="Code" buildaction="Compile" name="src/asn1/cms/CMSAttributes.cs" />
    <File subtype="Code" buildaction="Compile" name="src/asn1/cms/CMSObjectIdentifiers.cs" />
    <File subtype="Code" buildaction="Compile" name="src/asn1/cms/CompressedData.cs" />
    <File subtype="Code" buildaction="Compile" name="src/asn1/cms/ContentInfo.cs" />
    <File subtype="Code" buildaction="Compile" name="src/asn1/cms/EncryptedContentInfo.cs" />
    <File subtype="Code" buildaction="Compile" name="src/asn1/cms/EnvelopedData.cs" />
    <File subtype="Code" buildaction="Compile" name="src/asn1/cms/IssuerAndSerialNumber.cs" />
    <File subtype="Code" buildaction="Compile" name="src/asn1/cms/KEKIdentifier.cs" />
    <File subtype="Code" buildaction="Compile" name="src/asn1/cms/KEKRecipientInfo.cs" />
    <File subtype="Code" buildaction="Compile" name="src/asn1/cms/KeyAgreeRecipientInfo.cs" />
    <File subtype="Code" buildaction="Compile" name="src/asn1/cms/KeyTransRecipientInfo.cs" />
    <File subtype="Code" buildaction="Compile" name="src/asn1/cms/OriginatorIdentifierOrKey.cs" />
    <File subtype="Code" buildaction="Compile" name="src/asn1/cms/OriginatorInfo.cs" />
    <File subtype="Code" buildaction="Compile" name="src/asn1/cms/OriginatorPublicKey.cs" />
    <File subtype="Code" buildaction="Compile" name="src/asn1/cms/OtherKeyAttribute.cs" />
    <File subtype="Code" buildaction="Compile" name="src/asn1/cms/OtherRecipientInfo.cs" />
    <File subtype="Code" buildaction="Compile" name="src/asn1/cms/OtherRevocationInfoFormat.cs" />
    <File subtype="Code" buildaction="Compile" name="src/asn1/cms/PasswordRecipientInfo.cs" />
    <File subtype="Code" buildaction="Compile" name="src/asn1/cms/RecipientIdentifier.cs" />
    <File subtype="Code" buildaction="Compile" name="src/asn1/cms/RecipientInfo.cs" />
    <File subtype="Code" buildaction="Compile" name="src/asn1/cms/RecipientKeyIdentifier.cs" />
    <File subtype="Code" buildaction="Compile" name="src/asn1/cms/SCVPReqRes.cs" />
    <File subtype="Code" buildaction="Compile" name="src/asn1/cms/SignedData.cs" />
    <File subtype="Code" buildaction="Compile" name="src/asn1/cms/SignerIdentifier.cs" />
    <File subtype="Code" buildaction="Compile" name="src/asn1/cms/SignerInfo.cs" />
    <File subtype="Code" buildaction="Compile" name="src/asn1/cms/Time.cs" />
    <File subtype="Code" buildaction="Compile" name="src/asn1/cryptopro/CryptoProObjectIdentifiers.cs" />
    <File subtype="Code" buildaction="Compile" name="src/asn1/cryptopro/ECGOST3410NamedCurves.cs" />
    <File subtype="Code" buildaction="Compile" name="src/asn1/cryptopro/ECGOST3410ParamSetParameters.cs" />
    <File subtype="Code" buildaction="Compile" name="src/asn1/cryptopro/GOST28147Parameters.cs" />
    <File subtype="Code" buildaction="Compile" name="src/asn1/cryptopro/GOST3410NamedParameters.cs" />
    <File subtype="Code" buildaction="Compile" name="src/asn1/cryptopro/GOST3410ParamSetParameters.cs" />
    <File subtype="Code" buildaction="Compile" name="src/asn1/cryptopro/GOST3410PublicKeyAlgParameters.cs" />
    <File subtype="Code" buildaction="Compile" name="src/asn1/esf/CommitmentTypeIdentifier.cs" />
    <File subtype="Code" buildaction="Compile" name="src/asn1/esf/CommitmentTypeIndication.cs" />
    <File subtype="Code" buildaction="Compile" name="src/asn1/esf/CommitmentTypeQualifier.cs" />
    <File subtype="Code" buildaction="Compile" name="src/asn1/esf/ESFAttributes.cs" />
    <File subtype="Code" buildaction="Compile" name="src/asn1/esf/SignerLocation.cs" />
    <File subtype="Code" buildaction="Compile" name="src/asn1/ess/ContentIdentifier.cs" />
    <File subtype="Code" buildaction="Compile" name="src/asn1/ess/ESSCertID.cs" />
    <File subtype="Code" buildaction="Compile" name="src/asn1/ess/OtherCertID.cs" />
    <File subtype="Code" buildaction="Compile" name="src/asn1/ess/OtherSigningCertificate.cs" />
    <File subtype="Code" buildaction="Compile" name="src/asn1/ess/SigningCertificate.cs" />
    <File subtype="Code" buildaction="Compile" name="src/asn1/gnu/GNUObjectIdentifiers.cs" />
    <File subtype="Code" buildaction="Compile" name="src/asn1/icao/CscaMasterList.cs" />
    <File subtype="Code" buildaction="Compile" name="src/asn1/icao/DataGroupHash.cs" />
    <File subtype="Code" buildaction="Compile" name="src/asn1/icao/ICAOObjectIdentifiers.cs" />
    <File subtype="Code" buildaction="Compile" name="src/asn1/icao/LDSSecurityObject.cs" />
    <File subtype="Code" buildaction="Compile" name="src/asn1/misc/CAST5CBCParameters.cs" />
    <File subtype="Code" buildaction="Compile" name="src/asn1/misc/IDEACBCPar.cs" />
    <File subtype="Code" buildaction="Compile" name="src/asn1/misc/MiscObjectIdentifiers.cs" />
    <File subtype="Code" buildaction="Compile" name="src/asn1/misc/NetscapeCertType.cs" />
    <File subtype="Code" buildaction="Compile" name="src/asn1/misc/NetscapeRevocationURL.cs" />
    <File subtype="Code" buildaction="Compile" name="src/asn1/misc/VerisignCzagExtension.cs" />
    <File subtype="Code" buildaction="Compile" name="src/asn1/mozilla/PublicKeyAndChallenge.cs" />
    <File subtype="Code" buildaction="Compile" name="src/asn1/nist/NISTNamedCurves.cs" />
    <File subtype="Code" buildaction="Compile" name="src/asn1/nist/NISTObjectIdentifiers.cs" />
    <File subtype="Code" buildaction="Compile" name="src/asn1/ocsp/BasicOCSPResponse.cs" />
    <File subtype="Code" buildaction="Compile" name="src/asn1/ocsp/CertID.cs" />
    <File subtype="Code" buildaction="Compile" name="src/asn1/ocsp/CertStatus.cs" />
    <File subtype="Code" buildaction="Compile" name="src/asn1/ocsp/CrlID.cs" />
    <File subtype="Code" buildaction="Compile" name="src/asn1/ocsp/OCSPObjectIdentifiers.cs" />
    <File subtype="Code" buildaction="Compile" name="src/asn1/ocsp/OCSPRequest.cs" />
    <File subtype="Code" buildaction="Compile" name="src/asn1/ocsp/OCSPResponse.cs" />
    <File subtype="Code" buildaction="Compile" name="src/asn1/ocsp/OCSPResponseStatus.cs" />
    <File subtype="Code" buildaction="Compile" name="src/asn1/ocsp/Request.cs" />
    <File subtype="Code" buildaction="Compile" name="src/asn1/ocsp/ResponderID.cs" />
    <File subtype="Code" buildaction="Compile" name="src/asn1/ocsp/ResponseBytes.cs" />
    <File subtype="Code" buildaction="Compile" name="src/asn1/ocsp/ResponseData.cs" />
    <File subtype="Code" buildaction="Compile" name="src/asn1/ocsp/RevokedInfo.cs" />
    <File subtype="Code" buildaction="Compile" name="src/asn1/ocsp/ServiceLocator.cs" />
    <File subtype="Code" buildaction="Compile" name="src/asn1/ocsp/Signature.cs" />
    <File subtype="Code" buildaction="Compile" name="src/asn1/ocsp/SingleResponse.cs" />
    <File subtype="Code" buildaction="Compile" name="src/asn1/ocsp/TBSRequest.cs" />
    <File subtype="Code" buildaction="Compile" name="src/asn1/oiw/ElGamalParameter.cs" />
    <File subtype="Code" buildaction="Compile" name="src/asn1/oiw/OIWObjectIdentifiers.cs" />
    <File subtype="Code" buildaction="Compile" name="src/asn1/pkcs/Attribute.cs" />
    <File subtype="Code" buildaction="Compile" name="src/asn1/pkcs/AuthenticatedSafe.cs" />
    <File subtype="Code" buildaction="Compile" name="src/asn1/pkcs/CertBag.cs" />
    <File subtype="Code" buildaction="Compile" name="src/asn1/pkcs/CertificationRequest.cs" />
    <File subtype="Code" buildaction="Compile" name="src/asn1/pkcs/CertificationRequestInfo.cs" />
    <File subtype="Code" buildaction="Compile" name="src/asn1/pkcs/ContentInfo.cs" />
    <File subtype="Code" buildaction="Compile" name="src/asn1/pkcs/DHParameter.cs" />
    <File subtype="Code" buildaction="Compile" name="src/asn1/pkcs/EncryptedData.cs" />
    <File subtype="Code" buildaction="Compile" name="src/asn1/pkcs/EncryptedPrivateKeyInfo.cs" />
    <File subtype="Code" buildaction="Compile" name="src/asn1/pkcs/EncryptionScheme.cs" />
    <File subtype="Code" buildaction="Compile" name="src/asn1/pkcs/IssuerAndSerialNumber.cs" />
    <File subtype="Code" buildaction="Compile" name="src/asn1/pkcs/KeyDerivationFunc.cs" />
    <File subtype="Code" buildaction="Compile" name="src/asn1/pkcs/MacData.cs" />
    <File subtype="Code" buildaction="Compile" name="src/asn1/pkcs/PBEParameter.cs" />
    <File subtype="Code" buildaction="Compile" name="src/asn1/pkcs/PBES2Parameters.cs" />
    <File subtype="Code" buildaction="Compile" name="src/asn1/pkcs/PBKDF2Params.cs" />
    <File subtype="Code" buildaction="Compile" name="src/asn1/pkcs/Pfx.cs" />
    <File subtype="Code" buildaction="Compile" name="src/asn1/pkcs/PKCS12PBEParams.cs" />
    <File subtype="Code" buildaction="Compile" name="src/asn1/pkcs/PKCSObjectIdentifiers.cs" />
    <File subtype="Code" buildaction="Compile" name="src/asn1/pkcs/PrivateKeyInfo.cs" />
    <File subtype="Code" buildaction="Compile" name="src/asn1/pkcs/RC2CBCParameter.cs" />
    <File subtype="Code" buildaction="Compile" name="src/asn1/pkcs/RSAPrivateKeyStructure.cs" />
    <File subtype="Code" buildaction="Compile" name="src/asn1/pkcs/SafeBag.cs" />
    <File subtype="Code" buildaction="Compile" name="src/asn1/pkcs/SignedData.cs" />
    <File subtype="Code" buildaction="Compile" name="src/asn1/pkcs/SignerInfo.cs" />
    <File subtype="Code" buildaction="Compile" name="src/asn1/sec/ECPrivateKeyStructure.cs" />
    <File subtype="Code" buildaction="Compile" name="src/asn1/sec/SECNamedCurves.cs" />
    <File subtype="Code" buildaction="Compile" name="src/asn1/sec/SECObjectIdentifiers.cs" />
    <File subtype="Code" buildaction="Compile" name="src/asn1/smime/SMIMEAttributes.cs" />
    <File subtype="Code" buildaction="Compile" name="src/asn1/smime/SMIMECapabilities.cs" />
    <File subtype="Code" buildaction="Compile" name="src/asn1/smime/SMIMECapabilitiesAttribute.cs" />
    <File subtype="Code" buildaction="Compile" name="src/asn1/smime/SMIMECapability.cs" />
    <File subtype="Code" buildaction="Compile" name="src/asn1/smime/SMIMECapabilityVector.cs" />
    <File subtype="Code" buildaction="Compile" name="src/asn1/smime/SMIMEEncryptionKeyPreferenceAttribute.cs" />
    <File subtype="Code" buildaction="Compile" name="src/asn1/teletrust/TeleTrusTObjectIdentifiers.cs" />
    <File subtype="Code" buildaction="Compile" name="src/asn1/tsp/Accuracy.cs" />
    <File subtype="Code" buildaction="Compile" name="src/asn1/tsp/MessageImprint.cs" />
    <File subtype="Code" buildaction="Compile" name="src/asn1/tsp/TimeStampReq.cs" />
    <File subtype="Code" buildaction="Compile" name="src/asn1/tsp/TimeStampResp.cs" />
    <File subtype="Code" buildaction="Compile" name="src/asn1/tsp/TSTInfo.cs" />
    <File subtype="Code" buildaction="Compile" name="src/asn1/util/Asn1Dump.cs" />
    <File subtype="Code" buildaction="Compile" name="src/asn1/util/Dump.cs" />
    <File subtype="Code" buildaction="Compile" name="src/asn1/util/FilterStream.cs" />
    <File subtype="Code" buildaction="Compile" name="src/asn1/x509/AccessDescription.cs" />
    <File subtype="Code" buildaction="Compile" name="src/asn1/x509/AlgorithmIdentifier.cs" />
    <File subtype="Code" buildaction="Compile" name="src/asn1/x509/AttCertIssuer.cs" />
    <File subtype="Code" buildaction="Compile" name="src/asn1/x509/AttCertValidityPeriod.cs" />
    <File subtype="Code" buildaction="Compile" name="src/asn1/x509/Attribute.cs" />
    <File subtype="Code" buildaction="Compile" name="src/asn1/x509/AttributeCertificate.cs" />
    <File subtype="Code" buildaction="Compile" name="src/asn1/x509/AttributeCertificateInfo.cs" />
    <File subtype="Code" buildaction="Compile" name="src/asn1/x509/AttributeTable.cs" />
    <File subtype="Code" buildaction="Compile" name="src/asn1/x509/AuthorityInformationAccess.cs" />
    <File subtype="Code" buildaction="Compile" name="src/asn1/x509/AuthorityKeyIdentifier.cs" />
    <File subtype="Code" buildaction="Compile" name="src/asn1/x509/BasicConstraints.cs" />
    <File subtype="Code" buildaction="Compile" name="src/asn1/x509/CertificateList.cs" />
    <File subtype="Code" buildaction="Compile" name="src/asn1/x509/CertificatePair.cs" />
    <File subtype="Code" buildaction="Compile" name="src/asn1/x509/CertificatePolicies.cs" />
    <File subtype="Code" buildaction="Compile" name="src/asn1/x509/CertPolicyId.cs" />
    <File subtype="Code" buildaction="Compile" name="src/asn1/x509/CRLDistPoint.cs" />
    <File subtype="Code" buildaction="Compile" name="src/asn1/x509/CRLNumber.cs" />
    <File subtype="Code" buildaction="Compile" name="src/asn1/x509/CRLReason.cs" />
    <File subtype="Code" buildaction="Compile" name="src/asn1/x509/DigestInfo.cs" />
    <File subtype="Code" buildaction="Compile" name="src/asn1/x509/DisplayText.cs" />
    <File subtype="Code" buildaction="Compile" name="src/asn1/x509/DistributionPoint.cs" />
    <File subtype="Code" buildaction="Compile" name="src/asn1/x509/DistributionPointName.cs" />
    <File subtype="Code" buildaction="Compile" name="src/asn1/x509/DSAParameter.cs" />
    <File subtype="Code" buildaction="Compile" name="src/asn1/x509/ExtendedKeyUsage.cs" />
    <File subtype="Code" buildaction="Compile" name="src/asn1/x509/GeneralName.cs" />
    <File subtype="Code" buildaction="Compile" name="src/asn1/x509/GeneralNames.cs" />
    <File subtype="Code" buildaction="Compile" name="src/asn1/x509/GeneralSubtree.cs" />
    <File subtype="Code" buildaction="Compile" name="src/asn1/x509/Holder.cs" />
    <File subtype="Code" buildaction="Compile" name="src/asn1/x509/IetfAttrSyntax.cs" />
    <File subtype="Code" buildaction="Compile" name="src/asn1/x509/IssuerSerial.cs" />
    <File subtype="Code" buildaction="Compile" name="src/asn1/x509/IssuingDistributionPoint.cs" />
    <File subtype="Code" buildaction="Compile" name="src/asn1/x509/KeyPurposeId.cs" />
    <File subtype="Code" buildaction="Compile" name="src/asn1/x509/KeyUsage.cs" />
    <File subtype="Code" buildaction="Compile" name="src/asn1/x509/NameConstraints.cs" />
    <File subtype="Code" buildaction="Compile" name="src/asn1/x509/NoticeReference.cs" />
    <File subtype="Code" buildaction="Compile" name="src/asn1/x509/ObjectDigestInfo.cs" />
    <File subtype="Code" buildaction="Compile" name="src/asn1/x509/PolicyInformation.cs" />
    <File subtype="Code" buildaction="Compile" name="src/asn1/x509/PolicyMappings.cs" />
    <File subtype="Code" buildaction="Compile" name="src/asn1/x509/PolicyQualifierId.cs" />
    <File subtype="Code" buildaction="Compile" name="src/asn1/x509/PolicyQualifierInfo.cs" />
    <File subtype="Code" buildaction="Compile" name="src/asn1/x509/ReasonFlags.cs" />
    <File subtype="Code" buildaction="Compile" name="src/asn1/x509/RoleSyntax.cs" />
    <File subtype="Code" buildaction="Compile" name="src/asn1/x509/RSAPublicKeyStructure.cs" />
    <File subtype="Code" buildaction="Compile" name="src/asn1/x509/SubjectDirectoryAttributes.cs" />
    <File subtype="Code" buildaction="Compile" name="src/asn1/x509/SubjectKeyIdentifier.cs" />
    <File subtype="Code" buildaction="Compile" name="src/asn1/x509/SubjectPublicKeyInfo.cs" />
    <File subtype="Code" buildaction="Compile" name="src/asn1/x509/TBSCertificateStructure.cs" />
    <File subtype="Code" buildaction="Compile" name="src/asn1/x509/TBSCertList.cs" />
    <File subtype="Code" buildaction="Compile" name="src/asn1/x509/Time.cs" />
    <File subtype="Code" buildaction="Compile" name="src/asn1/x509/UserNotice.cs" />
    <File subtype="Code" buildaction="Compile" name="src/asn1/x509/V1TBSCertificateGenerator.cs" />
    <File subtype="Code" buildaction="Compile" name="src/asn1/x509/V2AttributeCertificateInfoGenerator.cs" />
    <File subtype="Code" buildaction="Compile" name="src/asn1/x509/V2Form.cs" />
    <File subtype="Code" buildaction="Compile" name="src/asn1/x509/V2TBSCertListGenerator.cs" />
    <File subtype="Code" buildaction="Compile" name="src/asn1/x509/V3TBSCertificateGenerator.cs" />
    <File subtype="Code" buildaction="Compile" name="src/asn1/x509/X509Attributes.cs" />
    <File subtype="Code" buildaction="Compile" name="src/asn1/x509/X509CertificateStructure.cs" />
    <File subtype="Code" buildaction="Compile" name="src/asn1/x509/X509DefaultEntryConverter.cs" />
    <File subtype="Code" buildaction="Compile" name="src/asn1/x509/X509Extension.cs" />
    <File subtype="Code" buildaction="Compile" name="src/asn1/x509/X509Extensions.cs" />
    <File subtype="Code" buildaction="Compile" name="src/asn1/x509/X509Name.cs" />
    <File subtype="Code" buildaction="Compile" name="src/asn1/x509/X509NameEntryConverter.cs" />
    <File subtype="Code" buildaction="Compile" name="src/asn1/x509/X509NameTokenizer.cs" />
    <File subtype="Code" buildaction="Compile" name="src/asn1/x509/X509ObjectIdentifiers.cs" />
    <File subtype="Code" buildaction="Compile" name="src/asn1/x509/qualified/BiometricData.cs" />
    <File subtype="Code" buildaction="Compile" name="src/asn1/x509/qualified/ETSIQCObjectIdentifiers.cs" />
    <File subtype="Code" buildaction="Compile" name="src/asn1/x509/qualified/Iso4217CurrencyCode.cs" />
    <File subtype="Code" buildaction="Compile" name="src/asn1/x509/qualified/MonetaryValue.cs" />
    <File subtype="Code" buildaction="Compile" name="src/asn1/x509/qualified/QCStatement.cs" />
    <File subtype="Code" buildaction="Compile" name="src/asn1/x509/qualified/RFC3739QCObjectIdentifiers.cs" />
    <File subtype="Code" buildaction="Compile" name="src/asn1/x509/qualified/SemanticsInformation.cs" />
    <File subtype="Code" buildaction="Compile" name="src/asn1/x509/qualified/TypeOfBiometricData.cs" />
    <File subtype="Code" buildaction="Compile" name="src/asn1/x509/sigi/SigIObjectIdentifiers.cs" />
    <File subtype="Code" buildaction="Compile" name="src/asn1/x9/DHDomainParameters.cs" />
    <File subtype="Code" buildaction="Compile" name="src/asn1/x9/DHPublicKey.cs" />
    <File subtype="Code" buildaction="Compile" name="src/asn1/x9/DHValidationParms.cs" />
    <File subtype="Code" buildaction="Compile" name="src/asn1/x9/KeySpecificInfo.cs" />
    <File subtype="Code" buildaction="Compile" name="src/asn1/x9/OtherInfo.cs" />
    <File subtype="Code" buildaction="Compile" name="src/asn1/x9/X962NamedCurves.cs" />
    <File subtype="Code" buildaction="Compile" name="src/asn1/x9/X962Parameters.cs" />
    <File subtype="Code" buildaction="Compile" name="src/asn1/x9/X9Curve.cs" />
    <File subtype="Code" buildaction="Compile" name="src/asn1/x9/X9ECParameters.cs" />
    <File subtype="Code" buildaction="Compile" name="src/asn1/x9/X9ECPoint.cs" />
    <File subtype="Code" buildaction="Compile" name="src/asn1/x9/X9FieldElement.cs" />
    <File subtype="Code" buildaction="Compile" name="src/asn1/x9/X9FieldID.cs" />
    <File subtype="Code" buildaction="Compile" name="src/asn1/x9/X9IntegerConverter.cs" />
    <File subtype="Code" buildaction="Compile" name="src/asn1/x9/X9ObjectIdentifiers.cs" />
    <File subtype="Code" buildaction="Compile" name="src/bcpg/ArmoredInputStream.cs" />
    <File subtype="Code" buildaction="Compile" name="src/bcpg/ArmoredOutputStream.cs" />
    <File subtype="Code" buildaction="Compile" name="src/bcpg/BcpgInputStream.cs" />
    <File subtype="Code" buildaction="Compile" name="src/bcpg/BcpgObject.cs" />
    <File subtype="Code" buildaction="Compile" name="src/bcpg/BcpgOutputStream.cs" />
    <File subtype="Code" buildaction="Compile" name="src/bcpg/CompressedDataPacket.cs" />
    <File subtype="Code" buildaction="Compile" name="src/bcpg/CompressionAlgorithmTags.cs" />
    <File subtype="Code" buildaction="Compile" name="src/bcpg/ContainedPacket.cs" />
    <File subtype="Code" buildaction="Compile" name="src/bcpg/Crc24.cs" />
    <File subtype="Code" buildaction="Compile" name="src/bcpg/DsaPublicBcpgKey.cs" />
    <File subtype="Code" buildaction="Compile" name="src/bcpg/DsaSecretBcpgKey.cs" />
    <File subtype="Code" buildaction="Compile" name="src/bcpg/ElGamalPublicBcpgKey.cs" />
    <File subtype="Code" buildaction="Compile" name="src/bcpg/ElGamalSecretBcpgKey.cs" />
    <File subtype="Code" buildaction="Compile" name="src/bcpg/ExperimentalPacket.cs" />
    <File subtype="Code" buildaction="Compile" name="src/bcpg/HashAlgorithmTags.cs" />
    <File subtype="Code" buildaction="Compile" name="src/bcpg/IBcpgKey.cs" />
    <File subtype="Code" buildaction="Compile" name="src/bcpg/InputStreamPacket.cs" />
    <File subtype="Code" buildaction="Compile" name="src/bcpg/LiteralDataPacket.cs" />
    <File subtype="Code" buildaction="Compile" name="src/bcpg/MarkerPacket.cs" />
    <File subtype="Code" buildaction="Compile" name="src/bcpg/ModDetectionCodePacket.cs" />
    <File subtype="Code" buildaction="Compile" name="src/bcpg/MPInteger.cs" />
    <File subtype="Code" buildaction="Compile" name="src/bcpg/OnePassSignaturePacket.cs" />
    <File subtype="Code" buildaction="Compile" name="src/bcpg/OutputStreamPacket.cs" />
    <File subtype="Code" buildaction="Compile" name="src/bcpg/Packet.cs" />
    <File subtype="Code" buildaction="Compile" name="src/bcpg/PacketTags.cs" />
    <File subtype="Code" buildaction="Compile" name="src/bcpg/PublicKeyAlgorithmTags.cs" />
    <File subtype="Code" buildaction="Compile" name="src/bcpg/PublicKeyEncSessionPacket.cs" />
    <File subtype="Code" buildaction="Compile" name="src/bcpg/PublicKeyPacket.cs" />
    <File subtype="Code" buildaction="Compile" name="src/bcpg/PublicSubkeyPacket.cs" />
    <File subtype="Code" buildaction="Compile" name="src/bcpg/RsaPublicBcpgKey.cs" />
    <File subtype="Code" buildaction="Compile" name="src/bcpg/RsaSecretBcpgKey.cs" />
    <File subtype="Code" buildaction="Compile" name="src/bcpg/S2k.cs" />
    <File subtype="Code" buildaction="Compile" name="src/bcpg/SecretKeyPacket.cs" />
    <File subtype="Code" buildaction="Compile" name="src/bcpg/SecretSubkeyPacket.cs" />
    <File subtype="Code" buildaction="Compile" name="src/bcpg/SignaturePacket.cs" />
    <File subtype="Code" buildaction="Compile" name="src/bcpg/SignatureSubpacket.cs" />
    <File subtype="Code" buildaction="Compile" name="src/bcpg/SignatureSubpacketsReader.cs" />
    <File subtype="Code" buildaction="Compile" name="src/bcpg/SignatureSubpacketTags.cs" />
    <File subtype="Code" buildaction="Compile" name="src/bcpg/SymmetricEncDataPacket.cs" />
    <File subtype="Code" buildaction="Compile" name="src/bcpg/SymmetricEncIntegrityPacket.cs" />
    <File subtype="Code" buildaction="Compile" name="src/bcpg/SymmetricKeyAlgorithmTags.cs" />
    <File subtype="Code" buildaction="Compile" name="src/bcpg/SymmetricKeyEncSessionPacket.cs" />
    <File subtype="Code" buildaction="Compile" name="src/bcpg/TrustPacket.cs" />
    <File subtype="Code" buildaction="Compile" name="src/bcpg/UserAttributePacket.cs" />
    <File subtype="Code" buildaction="Compile" name="src/bcpg/UserAttributeSubpacket.cs" />
    <File subtype="Code" buildaction="Compile" name="src/bcpg/UserAttributeSubpacketsReader.cs" />
    <File subtype="Code" buildaction="Compile" name="src/bcpg/UserAttributeSubpacketTags.cs" />
    <File subtype="Code" buildaction="Compile" name="src/bcpg/UserIdPacket.cs" />
    <File subtype="Code" buildaction="Compile" name="src/bcpg/attr/ImageAttrib.cs" />
    <File subtype="Code" buildaction="Compile" name="src/bcpg/sig/Exportable.cs" />
    <File subtype="Code" buildaction="Compile" name="src/bcpg/sig/IssuerKeyId.cs" />
    <File subtype="Code" buildaction="Compile" name="src/bcpg/sig/KeyExpirationTime.cs" />
    <File subtype="Code" buildaction="Compile" name="src/bcpg/sig/KeyFlags.cs" />
    <File subtype="Code" buildaction="Compile" name="src/bcpg/sig/PreferredAlgorithms.cs" />
    <File subtype="Code" buildaction="Compile" name="src/bcpg/sig/PrimaryUserId.cs" />
    <File subtype="Code" buildaction="Compile" name="src/bcpg/sig/Revocable.cs" />
    <File subtype="Code" buildaction="Compile" name="src/bcpg/sig/SignatureCreationTime.cs" />
    <File subtype="Code" buildaction="Compile" name="src/bcpg/sig/SignatureExpirationTime.cs" />
    <File subtype="Code" buildaction="Compile" name="src/bcpg/sig/SignerUserId.cs" />
    <File subtype="Code" buildaction="Compile" name="src/bcpg/sig/TrustSignature.cs" />
    <File subtype="Code" buildaction="Compile" name="src/crypto/AsymmetricCipherKeyPair.cs" />
    <File subtype="Code" buildaction="Compile" name="src/crypto/AsymmetricKeyParameter.cs" />
    <File subtype="Code" buildaction="Compile" name="src/crypto/BufferedAsymmetricBlockCipher.cs" />
    <File subtype="Code" buildaction="Compile" name="src/crypto/BufferedBlockCipher.cs" />
    <File subtype="Code" buildaction="Compile" name="src/crypto/CipherKeyGenerator.cs" />
    <File subtype="Code" buildaction="Compile" name="src/crypto/CryptoException.cs" />
    <File subtype="Code" buildaction="Compile" name="src/crypto/DataLengthException.cs" />
    <File subtype="Code" buildaction="Compile" name="src/crypto/IAsymmetricBlockCipher.cs" />
    <File subtype="Code" buildaction="Compile" name="src/crypto/IAsymmetricCipherKeyPairGenerator.cs" />
    <File subtype="Code" buildaction="Compile" name="src/crypto/IBasicAgreement.cs" />
    <File subtype="Code" buildaction="Compile" name="src/crypto/IBlockCipher.cs" />
    <File subtype="Code" buildaction="Compile" name="src/crypto/IBufferedCipher.cs" />
    <File subtype="Code" buildaction="Compile" name="src/crypto/ICipherParameters.cs" />
    <File subtype="Code" buildaction="Compile" name="src/crypto/IDerivationFunction.cs" />
    <File subtype="Code" buildaction="Compile" name="src/crypto/IDerivationParameters.cs" />
    <File subtype="Code" buildaction="Compile" name="src/crypto/IDigest.cs" />
    <File subtype="Code" buildaction="Compile" name="src/crypto/IDSA.cs" />
    <File subtype="Code" buildaction="Compile" name="src/crypto/IMac.cs" />
    <File subtype="Code" buildaction="Compile" name="src/crypto/InvalidCipherTextException.cs" />
    <File subtype="Code" buildaction="Compile" name="src/crypto/ISigner.cs" />
    <File subtype="Code" buildaction="Compile" name="src/crypto/ISignerWithRecovery.cs" />
    <File subtype="Code" buildaction="Compile" name="src/crypto/IStreamCipher.cs" />
    <File subtype="Code" buildaction="Compile" name="src/crypto/IWrapper.cs" />
    <File subtype="Code" buildaction="Compile" name="src/crypto/KeyGenerationParameters.cs" />
    <File subtype="Code" buildaction="Compile" name="src/crypto/PbeParametersGenerator.cs" />
    <File subtype="Code" buildaction="Compile" name="src/crypto/StreamBlockCipher.cs" />
    <File subtype="Code" buildaction="Compile" name="src/crypto/agreement/DHAgreement.cs" />
    <File subtype="Code" buildaction="Compile" name="src/crypto/agreement/DHBasicAgreement.cs" />
    <File subtype="Code" buildaction="Compile" name="src/crypto/agreement/ECDHBasicAgreement.cs" />
    <File subtype="Code" buildaction="Compile" name="src/crypto/agreement/ECDHCBasicAgreement.cs" />
    <File subtype="Code" buildaction="Compile" name="src/crypto/digests/GeneralDigest.cs" />
    <File subtype="Code" buildaction="Compile" name="src/crypto/digests/GOST3411Digest.cs" />
    <File subtype="Code" buildaction="Compile" name="src/crypto/digests/LongDigest.cs" />
    <File subtype="Code" buildaction="Compile" name="src/crypto/digests/MD2Digest.cs" />
    <File subtype="Code" buildaction="Compile" name="src/crypto/digests/MD4Digest.cs" />
    <File subtype="Code" buildaction="Compile" name="src/crypto/digests/MD5Digest.cs" />
    <File subtype="Code" buildaction="Compile" name="src/crypto/digests/NullDigest.cs" />
    <File subtype="Code" buildaction="Compile" name="src/crypto/digests/RipeMD128Digest.cs" />
    <File subtype="Code" buildaction="Compile" name="src/crypto/digests/RipeMD160Digest.cs" />
    <File subtype="Code" buildaction="Compile" name="src/crypto/digests/RipeMD256Digest.cs" />
    <File subtype="Code" buildaction="Compile" name="src/crypto/digests/RipeMD320Digest.cs" />
    <File subtype="Code" buildaction="Compile" name="src/crypto/digests/Sha1Digest.cs" />
    <File subtype="Code" buildaction="Compile" name="src/crypto/digests/Sha224Digest.cs" />
    <File subtype="Code" buildaction="Compile" name="src/crypto/digests/Sha256Digest.cs" />
    <File subtype="Code" buildaction="Compile" name="src/crypto/digests/Sha384Digest.cs" />
    <File subtype="Code" buildaction="Compile" name="src/crypto/digests/Sha512Digest.cs" />
    <File subtype="Code" buildaction="Compile" name="src/crypto/digests/Sha512tDigest.cs" />
    <File subtype="Code" buildaction="Compile" name="src/crypto/digests/Sha3Digest.cs" />
    <File subtype="Code" buildaction="Compile" name="src/crypto/digests/ShortenedDigest.cs" />
    <File subtype="Code" buildaction="Compile" name="src/crypto/digests/TigerDigest.cs" />
    <File subtype="Code" buildaction="Compile" name="src/crypto/digests/WhirlpoolDigest.cs" />
    <File subtype="Code" buildaction="Compile" name="src/crypto/encodings/ISO9796d1Encoding.cs" />
    <File subtype="Code" buildaction="Compile" name="src/crypto/encodings/OaepEncoding.cs" />
    <File subtype="Code" buildaction="Compile" name="src/crypto/encodings/Pkcs1Encoding.cs" />
    <File subtype="Code" buildaction="Compile" name="src/crypto/engines/AesEngine.cs" />
    <File subtype="Code" buildaction="Compile" name="src/crypto/engines/AesFastEngine.cs" />
    <File subtype="Code" buildaction="Compile" name="src/crypto/engines/AesLightEngine.cs" />
    <File subtype="Code" buildaction="Compile" name="src/crypto/engines/AesWrapEngine.cs" />
    <File subtype="Code" buildaction="Compile" name="src/crypto/engines/BlowfishEngine.cs" />
    <File subtype="Code" buildaction="Compile" name="src/crypto/engines/CamelliaEngine.cs" />
    <File subtype="Code" buildaction="Compile" name="src/crypto/engines/Cast5Engine.cs" />
    <File subtype="Code" buildaction="Compile" name="src/crypto/engines/Cast6Engine.cs" />
    <File subtype="Code" buildaction="Compile" name="src/crypto/engines/DesEdeEngine.cs" />
    <File subtype="Code" buildaction="Compile" name="src/crypto/engines/DesEdeWrapEngine.cs" />
    <File subtype="Code" buildaction="Compile" name="src/crypto/engines/DesEngine.cs" />
    <File subtype="Code" buildaction="Compile" name="src/crypto/engines/ElGamalEngine.cs" />
    <File subtype="Code" buildaction="Compile" name="src/crypto/engines/GOST28147Engine.cs" />
    <File subtype="Code" buildaction="Compile" name="src/crypto/engines/IdeaEngine.cs" />
    <File subtype="Code" buildaction="Compile" name="src/crypto/engines/IesEngine.cs" />
    <File subtype="Code" buildaction="Compile" name="src/crypto/engines/NaccacheSternEngine.cs" />
    <File subtype="Code" buildaction="Compile" name="src/crypto/engines/NullEngine.cs" />
    <File subtype="Code" buildaction="Compile" name="src/crypto/engines/RC2Engine.cs" />
    <File subtype="Code" buildaction="Compile" name="src/crypto/engines/RC2WrapEngine.cs" />
    <File subtype="Code" buildaction="Compile" name="src/crypto/engines/RC4Engine.cs" />
    <File subtype="Code" buildaction="Compile" name="src/crypto/engines/RC532Engine.cs" />
    <File subtype="Code" buildaction="Compile" name="src/crypto/engines/RC564Engine.cs" />
    <File subtype="Code" buildaction="Compile" name="src/crypto/engines/RC6Engine.cs" />
    <File subtype="Code" buildaction="Compile" name="src/crypto/engines/RijndaelEngine.cs" />
    <File subtype="Code" buildaction="Compile" name="src/crypto/engines/RsaEngine.cs" />
    <File subtype="Code" buildaction="Compile" name="src/crypto/engines/SerpentEngine.cs" />
    <File subtype="Code" buildaction="Compile" name="src/crypto/engines/SkipjackEngine.cs" />
    <File subtype="Code" buildaction="Compile" name="src/crypto/engines/TwofishEngine.cs" />
    <File subtype="Code" buildaction="Compile" name="src/crypto/generators/BaseKdfBytesGenerator.cs" />
    <File subtype="Code" buildaction="Compile" name="src/crypto/generators/DesEdeKeyGenerator.cs" />
    <File subtype="Code" buildaction="Compile" name="src/crypto/generators/DesKeyGenerator.cs" />
    <File subtype="Code" buildaction="Compile" name="src/crypto/generators/DHBasicKeyPairGenerator.cs" />
    <File subtype="Code" buildaction="Compile" name="src/crypto/generators/DHKeyGeneratorHelper.cs" />
    <File subtype="Code" buildaction="Compile" name="src/crypto/generators/DHKeyPairGenerator.cs" />
    <File subtype="Code" buildaction="Compile" name="src/crypto/generators/DHParametersGenerator.cs" />
    <File subtype="Code" buildaction="Compile" name="src/crypto/generators/DsaKeyPairGenerator.cs" />
    <File subtype="Code" buildaction="Compile" name="src/crypto/generators/DsaParametersGenerator.cs" />
    <File subtype="Code" buildaction="Compile" name="src/crypto/generators/ECKeyPairGenerator.cs" />
    <File subtype="Code" buildaction="Compile" name="src/crypto/generators/ElGamalKeyPairGenerator.cs" />
    <File subtype="Code" buildaction="Compile" name="src/crypto/generators/ElGamalParametersGenerator.cs" />
    <File subtype="Code" buildaction="Compile" name="src/crypto/generators/GOST3410KeyPairGenerator.cs" />
    <File subtype="Code" buildaction="Compile" name="src/crypto/generators/GOST3410ParametersGenerator.cs" />
    <File subtype="Code" buildaction="Compile" name="src/crypto/generators/Kdf1BytesGenerator.cs" />
    <File subtype="Code" buildaction="Compile" name="src/crypto/generators/Kdf2BytesGenerator.cs" />
    <File subtype="Code" buildaction="Compile" name="src/crypto/generators/Mgf1BytesGenerator.cs" />
    <File subtype="Code" buildaction="Compile" name="src/crypto/generators/NaccacheSternKeyPairGenerator.cs" />
    <File subtype="Code" buildaction="Compile" name="src/crypto/generators/Pkcs12ParametersGenerator.cs" />
    <File subtype="Code" buildaction="Compile" name="src/crypto/generators/Pkcs5S1ParametersGenerator.cs" />
    <File subtype="Code" buildaction="Compile" name="src/crypto/generators/Pkcs5S2ParametersGenerator.cs" />
    <File subtype="Code" buildaction="Compile" name="src/crypto/generators/RsaKeyPairGenerator.cs" />
    <File subtype="Code" buildaction="Compile" name="src/crypto/generators/SCrypt.cs" />
    <File subtype="Code" buildaction="Compile" name="src/crypto/io/CipherStream.cs" />
    <File subtype="Code" buildaction="Compile" name="src/crypto/io/DigestStream.cs" />
    <File subtype="Code" buildaction="Compile" name="src/crypto/io/MacStream.cs" />
    <File subtype="Code" buildaction="Compile" name="src/crypto/macs/CbcBlockCipherMac.cs" />
    <File subtype="Code" buildaction="Compile" name="src/crypto/macs/CfbBlockCipherMac.cs" />
    <File subtype="Code" buildaction="Compile" name="src/crypto/macs/GOST28147Mac.cs" />
    <File subtype="Code" buildaction="Compile" name="src/crypto/macs/HMac.cs" />
    <File subtype="Code" buildaction="Compile" name="src/crypto/macs/ISO9797Alg3Mac.cs" />
    <File subtype="Code" buildaction="Compile" name="src/crypto/macs/SipHash.cs" />
    <File subtype="Code" buildaction="Compile" name="src/crypto/modes/CbcBlockCipher.cs" />
    <File subtype="Code" buildaction="Compile" name="src/crypto/modes/CcmBlockCipher.cs" />
    <File subtype="Code" buildaction="Compile" name="src/crypto/modes/CfbBlockCipher.cs" />
    <File subtype="Code" buildaction="Compile" name="src/crypto/modes/CtsBlockCipher.cs" />
    <File subtype="Code" buildaction="Compile" name="src/crypto/modes/GOFBBlockCipher.cs" />
    <File subtype="Code" buildaction="Compile" name="src/crypto/modes/OfbBlockCipher.cs" />
    <File subtype="Code" buildaction="Compile" name="src/crypto/modes/OpenPgpCfbBlockCipher.cs" />
    <File subtype="Code" buildaction="Compile" name="src/crypto/modes/SicBlockCipher.cs" />
    <File subtype="Code" buildaction="Compile" name="src/crypto/paddings/BlockCipherPadding.cs" />
    <File subtype="Code" buildaction="Compile" name="src/crypto/paddings/ISO10126d2Padding.cs" />
    <File subtype="Code" buildaction="Compile" name="src/crypto/paddings/ISO7816d4Padding.cs" />
    <File subtype="Code" buildaction="Compile" name="src/crypto/paddings/PaddedBufferedBlockCipher.cs" />
    <File subtype="Code" buildaction="Compile" name="src/crypto/paddings/Pkcs7Padding.cs" />
    <File subtype="Code" buildaction="Compile" name="src/crypto/paddings/TbcPadding.cs" />
    <File subtype="Code" buildaction="Compile" name="src/crypto/paddings/X923Padding.cs" />
    <File subtype="Code" buildaction="Compile" name="src/crypto/paddings/ZeroBytePadding.cs" />
    <File subtype="Code" buildaction="Compile" name="src/crypto/parameters/CcmParameters.cs" />
    <File subtype="Code" buildaction="Compile" name="src/crypto/parameters/DesEdeParameters.cs" />
    <File subtype="Code" buildaction="Compile" name="src/crypto/parameters/DesParameters.cs" />
    <File subtype="Code" buildaction="Compile" name="src/crypto/parameters/DHKeyGenerationParameters.cs" />
    <File subtype="Code" buildaction="Compile" name="src/crypto/parameters/DHKeyParameters.cs" />
    <File subtype="Code" buildaction="Compile" name="src/crypto/parameters/DHParameters.cs" />
    <File subtype="Code" buildaction="Compile" name="src/crypto/parameters/DHPrivateKeyParameters.cs" />
    <File subtype="Code" buildaction="Compile" name="src/crypto/parameters/DHPublicKeyParameters.cs" />
    <File subtype="Code" buildaction="Compile" name="src/crypto/parameters/DHValidationParameters.cs" />
    <File subtype="Code" buildaction="Compile" name="src/crypto/parameters/DsaKeyGenerationParameters.cs" />
    <File subtype="Code" buildaction="Compile" name="src/crypto/parameters/DsaKeyParameters.cs" />
    <File subtype="Code" buildaction="Compile" name="src/crypto/parameters/DsaParameterGenerationParameters.cs" />
    <File subtype="Code" buildaction="Compile" name="src/crypto/parameters/DsaParameters.cs" />
    <File subtype="Code" buildaction="Compile" name="src/crypto/parameters/DsaPrivateKeyParameters.cs" />
    <File subtype="Code" buildaction="Compile" name="src/crypto/parameters/DsaPublicKeyParameters.cs" />
    <File subtype="Code" buildaction="Compile" name="src/crypto/parameters/DsaValidationParameters.cs" />
    <File subtype="Code" buildaction="Compile" name="src/crypto/parameters/ECDomainParameters.cs" />
    <File subtype="Code" buildaction="Compile" name="src/crypto/parameters/ECKeyGenerationParameters.cs" />
    <File subtype="Code" buildaction="Compile" name="src/crypto/parameters/ECKeyParameters.cs" />
    <File subtype="Code" buildaction="Compile" name="src/crypto/parameters/ECPrivateKeyParameters.cs" />
    <File subtype="Code" buildaction="Compile" name="src/crypto/parameters/ECPublicKeyParameters.cs" />
    <File subtype="Code" buildaction="Compile" name="src/crypto/parameters/ElGamalKeyGenerationParameters.cs" />
    <File subtype="Code" buildaction="Compile" name="src/crypto/parameters/ElGamalKeyParameters.cs" />
    <File subtype="Code" buildaction="Compile" name="src/crypto/parameters/ElGamalParameters.cs" />
    <File subtype="Code" buildaction="Compile" name="src/crypto/parameters/ElGamalPrivateKeyParameters.cs" />
    <File subtype="Code" buildaction="Compile" name="src/crypto/parameters/ElGamalPublicKeyParameters.cs" />
    <File subtype="Code" buildaction="Compile" name="src/crypto/parameters/GOST3410KeyGenerationParameters.cs" />
    <File subtype="Code" buildaction="Compile" name="src/crypto/parameters/GOST3410KeyParameters.cs" />
    <File subtype="Code" buildaction="Compile" name="src/crypto/parameters/GOST3410Parameters.cs" />
    <File subtype="Code" buildaction="Compile" name="src/crypto/parameters/GOST3410PrivateKeyParameters.cs" />
    <File subtype="Code" buildaction="Compile" name="src/crypto/parameters/GOST3410PublicKeyParameters.cs" />
    <File subtype="Code" buildaction="Compile" name="src/crypto/parameters/GOST3410ValidationParameters.cs" />
    <File subtype="Code" buildaction="Compile" name="src/crypto/parameters/IesParameters.cs" />
    <File subtype="Code" buildaction="Compile" name="src/crypto/parameters/IesWithCipherParameters.cs" />
    <File subtype="Code" buildaction="Compile" name="src/crypto/parameters/ISO18033KDFParameters.cs" />
    <File subtype="Code" buildaction="Compile" name="src/crypto/parameters/KdfParameters.cs" />
    <File subtype="Code" buildaction="Compile" name="src/crypto/parameters/KeyParameter.cs" />
    <File subtype="Code" buildaction="Compile" name="src/crypto/parameters/MgfParameters.cs" />
    <File subtype="Code" buildaction="Compile" name="src/crypto/parameters/NaccacheSternKeyGenerationParameters.cs" />
    <File subtype="Code" buildaction="Compile" name="src/crypto/parameters/NaccacheSternKeyParameters.cs" />
    <File subtype="Code" buildaction="Compile" name="src/crypto/parameters/NaccacheSternPrivateKeyParameters.cs" />
    <File subtype="Code" buildaction="Compile" name="src/crypto/parameters/ParametersWithIV.cs" />
    <File subtype="Code" buildaction="Compile" name="src/crypto/parameters/ParametersWithRandom.cs" />
    <File subtype="Code" buildaction="Compile" name="src/crypto/parameters/ParametersWithSalt.cs" />
    <File subtype="Code" buildaction="Compile" name="src/crypto/parameters/ParametersWithSBox.cs" />
    <File subtype="Code" buildaction="Compile" name="src/crypto/parameters/RC2Parameters.cs" />
    <File subtype="Code" buildaction="Compile" name="src/crypto/parameters/RC5Parameters.cs" />
    <File subtype="Code" buildaction="Compile" name="src/crypto/parameters/RsaKeyGenerationParameters.cs" />
    <File subtype="Code" buildaction="Compile" name="src/crypto/parameters/RsaKeyParameters.cs" />
    <File subtype="Code" buildaction="Compile" name="src/crypto/parameters/RsaPrivateCrtKeyParameters.cs" />
    <File subtype="Code" buildaction="Compile" name="src/crypto/signers/DsaDigestSigner.cs" />
    <File subtype="Code" buildaction="Compile" name="src/crypto/signers/DsaSigner.cs" />
    <File subtype="Code" buildaction="Compile" name="src/crypto/signers/ECDsaSigner.cs" />
    <File subtype="Code" buildaction="Compile" name="src/crypto/signers/ECGOST3410Signer.cs" />
    <File subtype="Code" buildaction="Compile" name="src/crypto/signers/ECNRSigner.cs" />
    <File subtype="Code" buildaction="Compile" name="src/crypto/signers/GOST3410Signer.cs" />
    <File subtype="Code" buildaction="Compile" name="src/crypto/signers/Iso9796d2PssSigner.cs" />
    <File subtype="Code" buildaction="Compile" name="src/crypto/signers/Iso9796d2Signer.cs" />
    <File subtype="Code" buildaction="Compile" name="src/crypto/signers/PssSigner.cs" />
    <File subtype="Code" buildaction="Compile" name="src/crypto/signers/RsaDigestSigner.cs" />
    <File subtype="Code" buildaction="Compile" name="src/math/BigInteger.cs" />
    <File subtype="Code" buildaction="Compile" name="src/math/ec/ECCurve.cs" />
    <File subtype="Code" buildaction="Compile" name="src/math/ec/ECFieldElement.cs" />
    <File subtype="Code" buildaction="Compile" name="src/math/ec/ECPoint.cs" />
    <File subtype="Code" buildaction="Compile" name="src/openpgp/PgpCompressedData.cs" />
    <File subtype="Code" buildaction="Compile" name="src/openpgp/PgpCompressedDataGenerator.cs" />
    <File subtype="Code" buildaction="Compile" name="src/openpgp/PgpDataValidationException.cs" />
    <File subtype="Code" buildaction="Compile" name="src/openpgp/PgpEncryptedData.cs" />
    <File subtype="Code" buildaction="Compile" name="src/openpgp/PgpEncryptedDataGenerator.cs" />
    <File subtype="Code" buildaction="Compile" name="src/openpgp/PgpEncryptedDataList.cs" />
    <File subtype="Code" buildaction="Compile" name="src/openpgp/PgpException.cs" />
    <File subtype="Code" buildaction="Compile" name="src/openpgp/PgpExperimental.cs" />
    <File subtype="Code" buildaction="Compile" name="src/openpgp/PgpKeyFlags.cs" />
    <File subtype="Code" buildaction="Compile" name="src/openpgp/PgpKeyPair.cs" />
    <File subtype="Code" buildaction="Compile" name="src/openpgp/PgpKeyRingGenerator.cs" />
    <File subtype="Code" buildaction="Compile" name="src/openpgp/PgpKeyValidationException.cs" />
    <File subtype="Code" buildaction="Compile" name="src/openpgp/PgpLiteralData.cs" />
    <File subtype="Code" buildaction="Compile" name="src/openpgp/PgpLiteralDataGenerator.cs" />
    <File subtype="Code" buildaction="Compile" name="src/openpgp/PgpMarker.cs" />
    <File subtype="Code" buildaction="Compile" name="src/openpgp/PGPObject.cs" />
    <File subtype="Code" buildaction="Compile" name="src/openpgp/PgpObjectFactory.cs" />
    <File subtype="Code" buildaction="Compile" name="src/openpgp/PgpOnePassSignature.cs" />
    <File subtype="Code" buildaction="Compile" name="src/openpgp/PgpOnePassSignatureList.cs" />
    <File subtype="Code" buildaction="Compile" name="src/openpgp/PgpPbeEncryptedData.cs" />
    <File subtype="Code" buildaction="Compile" name="src/openpgp/PgpPrivateKey.cs" />
    <File subtype="Code" buildaction="Compile" name="src/openpgp/PgpPublicKey.cs" />
    <File subtype="Code" buildaction="Compile" name="src/openpgp/PgpPublicKeyEncryptedData.cs" />
    <File subtype="Code" buildaction="Compile" name="src/openpgp/PgpPublicKeyRing.cs" />
    <File subtype="Code" buildaction="Compile" name="src/openpgp/PgpPublicKeyRingBundle.cs" />
    <File subtype="Code" buildaction="Compile" name="src/openpgp/PgpSecretKey.cs" />
    <File subtype="Code" buildaction="Compile" name="src/openpgp/PgpSecretKeyRing.cs" />
    <File subtype="Code" buildaction="Compile" name="src/openpgp/PgpSecretKeyRingBundle.cs" />
    <File subtype="Code" buildaction="Compile" name="src/openpgp/PgpSignature.cs" />
    <File subtype="Code" buildaction="Compile" name="src/openpgp/PgpSignatureGenerator.cs" />
    <File subtype="Code" buildaction="Compile" name="src/openpgp/PgpSignatureList.cs" />
    <File subtype="Code" buildaction="Compile" name="src/openpgp/PgpSignatureSubpacketGenerator.cs" />
    <File subtype="Code" buildaction="Compile" name="src/openpgp/PgpSignatureSubpacketVector.cs" />
    <File subtype="Code" buildaction="Compile" name="src/openpgp/PgpUserAttributeSubpacketVector.cs" />
    <File subtype="Code" buildaction="Compile" name="src/openpgp/PgpUtilities.cs" />
    <File subtype="Code" buildaction="Compile" name="src/openpgp/PgpV3SignatureGenerator.cs" />
    <File subtype="Code" buildaction="Compile" name="src/pkcs/AsymmetricKeyEntry.cs" />
    <File subtype="Code" buildaction="Compile" name="src/pkcs/EncryptedPrivateKeyInfoFactory.cs" />
    <File subtype="Code" buildaction="Compile" name="src/pkcs/Pkcs10CertificationRequest.cs" />
    <File subtype="Code" buildaction="Compile" name="src/pkcs/Pkcs12Entry.cs" />
    <File subtype="Code" buildaction="Compile" name="src/pkcs/Pkcs12Store.cs" />
    <File subtype="Code" buildaction="Compile" name="src/pkcs/PrivateKeyInfoFactory.cs" />
    <File subtype="Code" buildaction="Compile" name="src/pkcs/X509CertificateEntry.cs" />
    <File subtype="Code" buildaction="Compile" name="src/security/CipherUtilities.cs" />
    <File subtype="Code" buildaction="Compile" name="src/security/DigestUtilities.cs" />
    <File subtype="Code" buildaction="Compile" name="src/security/DotNetUtilities.cs" />
    <File subtype="Code" buildaction="Compile" name="src/security/PbeUtilities.cs" />
    <File subtype="Code" buildaction="Compile" name="src/security/PrivateKeyFactory.cs" />
    <File subtype="Code" buildaction="Compile" name="src/security/PublicKeyFactory.cs" />
    <File subtype="Code" buildaction="Compile" name="src/security/SecureRandom.cs" />
    <File subtype="Code" buildaction="Compile" name="src/security/SecurityUtilityException.cs" />
    <File subtype="Code" buildaction="Compile" name="src/security/SignerUtilities.cs" />
    <File subtype="Code" buildaction="Compile" name="src/util/Arrays.cs" />
    <File subtype="Code" buildaction="Compile" name="src/util/BigIntegers.cs" />
    <File subtype="Code" buildaction="Compile" name="src/util/encoders/Base64.cs" />
    <File subtype="Code" buildaction="Compile" name="src/util/encoders/Base64Encoder.cs" />
    <File subtype="Code" buildaction="Compile" name="src/util/encoders/BufferedDecoder.cs" />
    <File subtype="Code" buildaction="Compile" name="src/util/encoders/BufferedEncoder.cs" />
    <File subtype="Code" buildaction="Compile" name="src/util/encoders/Hex.cs" />
    <File subtype="Code" buildaction="Compile" name="src/util/encoders/HexEncoder.cs" />
    <File subtype="Code" buildaction="Compile" name="src/util/encoders/HexTranslator.cs" />
    <File subtype="Code" buildaction="Compile" name="src/util/encoders/IEncoder.cs" />
    <File subtype="Code" buildaction="Compile" name="src/util/encoders/Translator.cs" />
    <File subtype="Code" buildaction="Compile" name="src/util/io/BaseInputStream.cs" />
    <File subtype="Code" buildaction="Compile" name="src/util/io/BaseOutputStream.cs" />
    <File subtype="Code" buildaction="Compile" name="src/util/io/TeeOutputStream.cs" />
    <File subtype="Code" buildaction="Compile" name="src/x509/SubjectPublicKeyInfoFactory.cs" />
    <File subtype="Code" buildaction="Compile" name="src/x509/X509Certificate.cs" />
    <File subtype="Code" buildaction="Compile" name="src/x509/X509CertificateParser.cs" />
    <File subtype="Code" buildaction="Compile" name="src/x509/X509V1CertificateGenerator.cs" />
    <File subtype="Code" buildaction="Compile" name="src/x509/X509V3CertificateGenerator.cs" />
    <File subtype="Code" buildaction="Compile" name="src/x509/X509Utilities.cs" />
    <File subtype="Code" buildaction="Compile" name="src/x509/X509V2CRLGenerator.cs" />
    <File subtype="Code" buildaction="Compile" name="src/asn1/iana/IANAObjectIdentifiers.cs" />
    <File subtype="Code" buildaction="Compile" name="src/asn1/microsoft/MicrosoftObjectIdentifiers.cs" />
    <File subtype="Code" buildaction="Compile" name="src/asn1/cms/CompressedDataParser.cs" />
    <File subtype="Code" buildaction="Compile" name="src/asn1/cms/ContentInfoParser.cs" />
    <File subtype="Code" buildaction="Compile" name="src/asn1/cms/EncryptedContentInfoParser.cs" />
    <File subtype="Code" buildaction="Compile" name="src/asn1/cms/EnvelopedDataParser.cs" />
    <File subtype="Code" buildaction="Compile" name="src/asn1/cms/SignedDataParser.cs" />
    <File subtype="Code" buildaction="Compile" name="src/asn1/ASN1Generator.cs" />
    <File subtype="Code" buildaction="Compile" name="src/asn1/ASN1OctetStringParser.cs" />
    <File subtype="Code" buildaction="Compile" name="src/asn1/ASN1SequenceParser.cs" />
    <File subtype="Code" buildaction="Compile" name="src/asn1/ASN1SetParser.cs" />
    <File subtype="Code" buildaction="Compile" name="src/asn1/ASN1StreamParser.cs" />
    <File subtype="Code" buildaction="Compile" name="src/asn1/ASN1TaggedObjectParser.cs" />
    <File subtype="Code" buildaction="Compile" name="src/asn1/BERGenerator.cs" />
    <File subtype="Code" buildaction="Compile" name="src/asn1/BEROctetStringGenerator.cs" />
    <File subtype="Code" buildaction="Compile" name="src/asn1/BEROctetStringParser.cs" />
    <File subtype="Code" buildaction="Compile" name="src/asn1/BERSequenceGenerator.cs" />
    <File subtype="Code" buildaction="Compile" name="src/asn1/BERSequenceParser.cs" />
    <File subtype="Code" buildaction="Compile" name="src/asn1/BERSetParser.cs" />
    <File subtype="Code" buildaction="Compile" name="src/asn1/BERTaggedObjectParser.cs" />
    <File subtype="Code" buildaction="Compile" name="src/asn1/ConstructedOctetStream.cs" />
    <File subtype="Code" buildaction="Compile" name="src/asn1/DefiniteLengthInputStream.cs" />
    <File subtype="Code" buildaction="Compile" name="src/asn1/DERGenerator.cs" />
    <File subtype="Code" buildaction="Compile" name="src/asn1/DERSequenceGenerator.cs" />
    <File subtype="Code" buildaction="Compile" name="src/asn1/IndefiniteLengthInputStream.cs" />
    <File subtype="Code" buildaction="Compile" name="src/asn1/LimitedInputStream.cs" />
    <File subtype="Code" buildaction="Compile" name="src/security/GeneralSecurityException.cs" />
    <File subtype="Code" buildaction="Compile" name="src/x509/IX509Extension.cs" />
    <File subtype="Code" buildaction="Compile" name="src/x509/extension/X509ExtensionUtil.cs" />
    <File subtype="Code" buildaction="Compile" name="src/crypto/engines/RSABlindedEngine.cs" />
    <File subtype="Code" buildaction="Compile" name="src/crypto/engines/RSACoreEngine.cs" />
    <File subtype="Code" buildaction="Compile" name="src/util/collections/HashSet.cs" />
    <File subtype="Code" buildaction="Compile" name="src/util/collections/ISet.cs" />
    <File subtype="Code" buildaction="Compile" name="src/util/date/DateTimeObject.cs" />
    <File subtype="Code" buildaction="Compile" name="src/util/collections/EnumerableProxy.cs" />
    <File subtype="Code" buildaction="Compile" name="src/x509/X509ExtensionBase.cs" />
    <File subtype="Code" buildaction="Compile" name="src/asn1/pkcs/RSAESOAEPparams.cs" />
    <File subtype="Code" buildaction="Compile" name="src/asn1/pkcs/RSASSAPSSparams.cs" />
    <File subtype="Code" buildaction="Compile" name="src/security/SignatureException.cs" />
    <File subtype="Code" buildaction="Compile" name="src/x509/PrincipalUtil.cs" />
    <File subtype="Code" buildaction="Compile" name="src/x509/X509Crl.cs" />
    <File subtype="Code" buildaction="Compile" name="src/x509/X509CrlEntry.cs" />
    <File subtype="Code" buildaction="Compile" name="src/x509/X509SignatureUtil.cs" />
    <File subtype="Code" buildaction="Compile" name="src/security/InvalidKeyException.cs" />
    <File subtype="Code" buildaction="Compile" name="src/x509/X509CrlParser.cs" />
    <File subtype="Code" buildaction="Compile" name="src/security/cert/CertificateEncodingException.cs" />
    <File subtype="Code" buildaction="Compile" name="src/security/cert/CertificateException.cs" />
    <File subtype="Code" buildaction="Compile" name="src/security/cert/CertificateExpiredException.cs" />
    <File subtype="Code" buildaction="Compile" name="src/security/cert/CertificateNotYetValidException.cs" />
    <File subtype="Code" buildaction="Compile" name="src/security/cert/CertificateParsingException.cs" />
    <File subtype="Code" buildaction="Compile" name="src/security/cert/CrlException.cs" />
    <File subtype="Code" buildaction="Compile" name="src/security/KeyException.cs" />
    <File subtype="Code" buildaction="Compile" name="src/security/NoSuchAlgorithmException.cs" />
    <File subtype="Code" buildaction="Compile" name="src/asn1/ess/ContentHints.cs" />
    <File subtype="Code" buildaction="Compile" name="src/x509/X509CertificatePair.cs" />
    <File subtype="Code" buildaction="Compile" name="src/security/MacUtilities.cs" />
    <File subtype="Code" buildaction="Compile" name="src/security/WrapperUtilities.cs" />
    <File subtype="Code" buildaction="Compile" name="src/crypto/BufferedStreamCipher.cs" />
    <File subtype="Code" buildaction="Compile" name="src/x509/PEMParser.cs" />
    <File subtype="Code" buildaction="Compile" name="src/x509/X509KeyUsage.cs" />
    <File subtype="Code" buildaction="Compile" name="src/x509/IX509AttributeCertificate.cs" />
    <File subtype="Code" buildaction="Compile" name="src/x509/X509Attribute.cs" />
    <File subtype="Code" buildaction="Compile" name="src/x509/X509V2AttributeCertificate.cs" />
    <File subtype="Code" buildaction="Compile" name="src/x509/AttributeCertificateHolder.cs" />
    <File subtype="Code" buildaction="Compile" name="src/x509/AttributeCertificateIssuer.cs" />
    <File subtype="Code" buildaction="Compile" name="src/x509/X509V2AttributeCertificateGenerator.cs" />
    <File subtype="Code" buildaction="Compile" name="src/asn1/x509/PrivateKeyUsagePeriod.cs" />
    <File subtype="Code" buildaction="Compile" name="src/x509/extension/AuthorityKeyIdentifierStructure.cs" />
    <File subtype="Code" buildaction="Compile" name="src/crypto/signers/GOST3410DigestSigner.cs" />
    <File subtype="Code" buildaction="Compile" name="src/crypto/tls/AlwaysValidVerifyer.cs" />
    <File subtype="Code" buildaction="Compile" name="src/crypto/tls/ByteQueue.cs" />
    <File subtype="Code" buildaction="Compile" name="src/crypto/tls/Certificate.cs" />
    <File subtype="Code" buildaction="Compile" name="src/crypto/tls/CombinedHash.cs" />
    <File subtype="Code" buildaction="Compile" name="src/crypto/tls/ICertificateVerifyer.cs" />
    <File subtype="Code" buildaction="Compile" name="src/crypto/tls/RecordStream.cs" />
    <File subtype="Code" buildaction="Compile" name="src/crypto/tls/TlsMac.cs" />
    <File subtype="Code" buildaction="Compile" name="src/crypto/tls/TlsProtocolHandler.cs" />
    <File subtype="Code" buildaction="Compile" name="src/crypto/tls/TlsUtilities.cs" />
    <File subtype="Code" buildaction="Compile" name="src/crypto/BufferedIesCipher.cs" />
    <File subtype="Code" buildaction="Compile" name="src/security/InvalidParameterException.cs" />
    <File subtype="Code" buildaction="Compile" name="src/crypto/BufferedCipherBase.cs" />
    <File subtype="Code" buildaction="Compile" name="src/openpgp/IStreamGenerator.cs" />
    <File subtype="Code" buildaction="Compile" name="src/openpgp/WrappedGeneratorStream.cs" />
    <File subtype="Code" buildaction="Compile" name="src/util/date/DateTimeUtilities.cs" />
    <File subtype="Code" buildaction="Compile" name="src/openssl/EncryptionException.cs" />
    <File subtype="Code" buildaction="Compile" name="src/openssl/IPasswordFinder.cs" />
    <File subtype="Code" buildaction="Compile" name="src/openssl/PasswordException.cs" />
    <File subtype="Code" buildaction="Compile" name="src/openssl/PEMException.cs" />
    <File subtype="Code" buildaction="Compile" name="src/openssl/PEMReader.cs" />
    <File subtype="Code" buildaction="Compile" name="src/openssl/PEMUtilities.cs" />
    <File subtype="Code" buildaction="Compile" name="src/openssl/PEMWriter.cs" />
    <File subtype="Code" buildaction="Compile" name="src/crypto/generators/OpenSSLPBEParametersGenerator.cs" />
    <File subtype="Code" buildaction="Compile" name="src/crypto/tls/TlsException.cs" />
    <File subtype="Code" buildaction="Compile" name="src/asn1/x509/X509ExtensionsGenerator.cs" />
    <File subtype="Code" buildaction="Compile" name="src/security/GeneratorUtilities.cs" />
    <File subtype="Code" buildaction="Compile" name="src/x509/extension/SubjectKeyIdentifierStructure.cs" />
    <File subtype="Code" buildaction="Compile" name="src/asn1/DerStringBase.cs" />
    <File subtype="Code" buildaction="Compile" name="src/security/AgreementUtilities.cs" />
    <File subtype="Code" buildaction="Compile" name="src/crypto/engines/TEAEngine.cs" />
    <File subtype="Code" buildaction="Compile" name="src/crypto/engines/XTEAEngine.cs" />
    <File subtype="Code" buildaction="Compile" name="src/asn1/cms/KeyAgreeRecipientIdentifier.cs" />
    <File subtype="Code" buildaction="Compile" name="src/asn1/cms/RecipientEncryptedKey.cs" />
    <File subtype="Code" buildaction="Compile" name="src/crypto/agreement/kdf/DHKdfParameters.cs" />
    <File subtype="Code" buildaction="Compile" name="src/crypto/agreement/kdf/DHKekGenerator.cs" />
    <File subtype="Code" buildaction="Compile" name="src/crypto/agreement/kdf/ECDHKekGenerator.cs" />
    <File subtype="Code" buildaction="Compile" name="src/crypto/engines/RFC3211WrapEngine.cs" />
    <File subtype="Code" buildaction="Compile" name="src/crypto/agreement/ECDHWithKdfBasicAgreement.cs" />
    <File subtype="Code" buildaction="Compile" name="src/security/ParameterUtilities.cs" />
    <File subtype="Code" buildaction="Compile" name="src/crypto/generators/DHParametersHelper.cs" />
    <File subtype="Code" buildaction="Compile" name="src/util/collections/CollectionUtilities.cs" />
    <File subtype="Code" buildaction="Compile" name="src/x509/X509CertPairParser.cs" />
    <File subtype="Code" buildaction="Compile" name="src/x509/X509AttrCertParser.cs" />
    <File subtype="Code" buildaction="Compile" name="src/cms/CMSAttributeTableGenerationException.cs" />
    <File subtype="Code" buildaction="Compile" name="src/cms/CMSAttributeTableGenerator.cs" />
    <File subtype="Code" buildaction="Compile" name="src/cms/CMSAuthEnvelopedData.cs" />
    <File subtype="Code" buildaction="Compile" name="src/cms/CMSAuthEnvelopedGenerator.cs" />
    <File subtype="Code" buildaction="Compile" name="src/cms/CMSCompressedData.cs" />
    <File subtype="Code" buildaction="Compile" name="src/cms/CMSCompressedDataGenerator.cs" />
    <File subtype="Code" buildaction="Compile" name="src/cms/CMSCompressedDataParser.cs" />
    <File subtype="Code" buildaction="Compile" name="src/cms/CMSCompressedDataStreamGenerator.cs" />
    <File subtype="Code" buildaction="Compile" name="src/cms/CMSContentInfoParser.cs" />
    <File subtype="Code" buildaction="Compile" name="src/cms/CMSEnvelopedData.cs" />
    <File subtype="Code" buildaction="Compile" name="src/cms/CMSEnvelopedDataGenerator.cs" />
    <File subtype="Code" buildaction="Compile" name="src/cms/CMSEnvelopedDataParser.cs" />
    <File subtype="Code" buildaction="Compile" name="src/cms/CMSEnvelopedDataStreamGenerator.cs" />
    <File subtype="Code" buildaction="Compile" name="src/cms/CMSEnvelopedGenerator.cs" />
    <File subtype="Code" buildaction="Compile" name="src/cms/CMSEnvelopedHelper.cs" />
    <File subtype="Code" buildaction="Compile" name="src/cms/CMSException.cs" />
    <File subtype="Code" buildaction="Compile" name="src/cms/CMSPBEKey.cs" />
    <File subtype="Code" buildaction="Compile" name="src/cms/CMSProcessable.cs" />
    <File subtype="Code" buildaction="Compile" name="src/cms/CMSProcessableByteArray.cs" />
    <File subtype="Code" buildaction="Compile" name="src/cms/CMSProcessableFile.cs" />
    <File subtype="Code" buildaction="Compile" name="src/cms/CMSProcessableInputStream.cs" />
    <File subtype="Code" buildaction="Compile" name="src/cms/CMSReadable.cs" />
    <File subtype="Code" buildaction="Compile" name="src/cms/CMSSecureReadable.cs" />
    <File subtype="Code" buildaction="Compile" name="src/cms/CMSSignedData.cs" />
    <File subtype="Code" buildaction="Compile" name="src/cms/CMSSignedDataGenerator.cs" />
    <File subtype="Code" buildaction="Compile" name="src/cms/CMSSignedDataParser.cs" />
    <File subtype="Code" buildaction="Compile" name="src/cms/CMSSignedDataStreamGenerator.cs" />
    <File subtype="Code" buildaction="Compile" name="src/cms/CMSSignedGenerator.cs" />
    <File subtype="Code" buildaction="Compile" name="src/cms/CMSSignedHelper.cs" />
    <File subtype="Code" buildaction="Compile" name="src/cms/CMSStreamException.cs" />
    <File subtype="Code" buildaction="Compile" name="src/cms/CMSTypedStream.cs" />
    <File subtype="Code" buildaction="Compile" name="src/cms/CMSUtils.cs" />
    <File subtype="Code" buildaction="Compile" name="src/cms/DefaultSignedAttributeTableGenerator.cs" />
    <File subtype="Code" buildaction="Compile" name="src/cms/DigOutputStream.cs" />
    <File subtype="Code" buildaction="Compile" name="src/cms/KEKRecipientInformation.cs" />
    <File subtype="Code" buildaction="Compile" name="src/cms/KeyAgreeRecipientInformation.cs" />
    <File subtype="Code" buildaction="Compile" name="src/cms/KeyTransRecipientInformation.cs" />
    <File subtype="Code" buildaction="Compile" name="src/cms/MacOutputStream.cs" />
    <File subtype="Code" buildaction="Compile" name="src/cms/NullOutputStream.cs" />
    <File subtype="Code" buildaction="Compile" name="src/cms/OriginatorId.cs" />
    <File subtype="Code" buildaction="Compile" name="src/cms/OriginatorInfoGenerator.cs" />
    <File subtype="Code" buildaction="Compile" name="src/cms/OriginatorInformation.cs" />
    <File subtype="Code" buildaction="Compile" name="src/cms/PasswordRecipientInformation.cs" />
    <File subtype="Code" buildaction="Compile" name="src/cms/PKCS5Scheme2PBEKey.cs" />
    <File subtype="Code" buildaction="Compile" name="src/cms/RecipientId.cs" />
    <File subtype="Code" buildaction="Compile" name="src/cms/RecipientInformation.cs" />
    <File subtype="Code" buildaction="Compile" name="src/cms/RecipientInformationStore.cs" />
    <File subtype="Code" buildaction="Compile" name="src/cms/SignerId.cs" />
    <File subtype="Code" buildaction="Compile" name="src/cms/SignerInfoGenerator.cs" />
    <File subtype="Code" buildaction="Compile" name="src/cms/SignerInformation.cs" />
    <File subtype="Code" buildaction="Compile" name="src/cms/SignerInformationStore.cs" />
    <File subtype="Code" buildaction="Compile" name="src/cms/SigOutputStream.cs" />
    <File subtype="Code" buildaction="Compile" name="src/cms/SimpleAttributeTableGenerator.cs" />
    <File subtype="Code" buildaction="Compile" name="src/x509/store/IX509Selector.cs" />
    <File subtype="Code" buildaction="Compile" name="src/x509/store/IX509Store.cs" />
    <File subtype="Code" buildaction="Compile" name="src/x509/store/IX509StoreParameters.cs" />
    <File subtype="Code" buildaction="Compile" name="src/x509/store/NoSuchStoreException.cs" />
    <File subtype="Code" buildaction="Compile" name="src/x509/store/X509AttrCertStoreSelector.cs" />
    <File subtype="Code" buildaction="Compile" name="src/x509/store/X509CertPairStoreSelector.cs" />
    <File subtype="Code" buildaction="Compile" name="src/x509/store/X509CertStoreSelector.cs" />
    <File subtype="Code" buildaction="Compile" name="src/x509/store/X509CollectionStore.cs" />
    <File subtype="Code" buildaction="Compile" name="src/x509/store/X509CollectionStoreParameters.cs" />
    <File subtype="Code" buildaction="Compile" name="src/x509/store/X509CrlStoreSelector.cs" />
    <File subtype="Code" buildaction="Compile" name="src/x509/store/X509StoreException.cs" />
    <File subtype="Code" buildaction="Compile" name="src/x509/store/X509StoreFactory.cs" />
    <File subtype="Code" buildaction="Compile" name="src/ocsp/BasicOCSPResp.cs" />
    <File subtype="Code" buildaction="Compile" name="src/ocsp/BasicOCSPRespGenerator.cs" />
    <File subtype="Code" buildaction="Compile" name="src/ocsp/CertificateID.cs" />
    <File subtype="Code" buildaction="Compile" name="src/ocsp/CertificateStatus.cs" />
    <File subtype="Code" buildaction="Compile" name="src/ocsp/OCSPException.cs" />
    <File subtype="Code" buildaction="Compile" name="src/ocsp/OCSPReq.cs" />
    <File subtype="Code" buildaction="Compile" name="src/ocsp/OCSPReqGenerator.cs" />
    <File subtype="Code" buildaction="Compile" name="src/ocsp/OCSPResp.cs" />
    <File subtype="Code" buildaction="Compile" name="src/ocsp/OCSPRespGenerator.cs" />
    <File subtype="Code" buildaction="Compile" name="src/ocsp/OCSPRespStatus.cs" />
    <File subtype="Code" buildaction="Compile" name="src/ocsp/OCSPUtil.cs" />
    <File subtype="Code" buildaction="Compile" name="src/ocsp/Req.cs" />
    <File subtype="Code" buildaction="Compile" name="src/ocsp/RespData.cs" />
    <File subtype="Code" buildaction="Compile" name="src/ocsp/RespID.cs" />
    <File subtype="Code" buildaction="Compile" name="src/ocsp/RevokedStatus.cs" />
    <File subtype="Code" buildaction="Compile" name="src/ocsp/SingleResp.cs" />
    <File subtype="Code" buildaction="Compile" name="src/ocsp/UnknownStatus.cs" />
    <File subtype="Code" buildaction="Compile" name="src/tsp/GenTimeAccuracy.cs" />
    <File subtype="Code" buildaction="Compile" name="src/tsp/TimeStampRequest.cs" />
    <File subtype="Code" buildaction="Compile" name="src/tsp/TimeStampRequestGenerator.cs" />
    <File subtype="Code" buildaction="Compile" name="src/tsp/TimeStampResponse.cs" />
    <File subtype="Code" buildaction="Compile" name="src/tsp/TimeStampResponseGenerator.cs" />
    <File subtype="Code" buildaction="Compile" name="src/tsp/TimeStampToken.cs" />
    <File subtype="Code" buildaction="Compile" name="src/tsp/TimeStampTokenGenerator.cs" />
    <File subtype="Code" buildaction="Compile" name="src/tsp/TimeStampTokenInfo.cs" />
    <File subtype="Code" buildaction="Compile" name="src/tsp/TSPAlgorithms.cs" />
    <File subtype="Code" buildaction="Compile" name="src/tsp/TSPException.cs" />
    <File subtype="Code" buildaction="Compile" name="src/tsp/TSPUtil.cs" />
    <File subtype="Code" buildaction="Compile" name="src/tsp/TSPValidationException.cs" />
    <File subtype="Code" buildaction="Compile" name="src/crypto/prng/DigestRandomGenerator.cs" />
    <File subtype="Code" buildaction="Compile" name="src/crypto/prng/IRandomGenerator.cs" />
    <File subtype="Code" buildaction="Compile" name="src/crypto/prng/ThreadedSeedGenerator.cs" />
    <File subtype="Code" buildaction="Compile" name="bzip2/src/BZip2Constants.cs" />
    <File subtype="Code" buildaction="Compile" name="bzip2/src/CBZip2InputStream.cs" />
    <File subtype="Code" buildaction="Compile" name="bzip2/src/CBZip2OutputStream.cs" />
    <File subtype="Code" buildaction="Compile" name="bzip2/src/CRC.cs" />
    <File subtype="Code" buildaction="Compile" name="src/util/zlib/Adler32.cs" />
    <File subtype="Code" buildaction="Compile" name="src/util/zlib/Deflate.cs" />
    <File subtype="Code" buildaction="Compile" name="src/util/zlib/InfBlocks.cs" />
    <File subtype="Code" buildaction="Compile" name="src/util/zlib/InfCodes.cs" />
    <File subtype="Code" buildaction="Compile" name="src/util/zlib/Inflate.cs" />
    <File subtype="Code" buildaction="Compile" name="src/util/zlib/InfTree.cs" />
    <File subtype="Code" buildaction="Compile" name="src/util/zlib/JZlib.cs" />
    <File subtype="Code" buildaction="Compile" name="src/util/zlib/StaticTree.cs" />
    <File subtype="Code" buildaction="Compile" name="src/util/zlib/Tree.cs" />
    <File subtype="Code" buildaction="Compile" name="src/util/zlib/ZDeflaterOutputStream.cs" />
    <File subtype="Code" buildaction="Compile" name="src/util/zlib/ZInflaterInputStream.cs" />
    <File subtype="Code" buildaction="Compile" name="src/util/zlib/ZStream.cs" />
    <File subtype="Code" buildaction="Compile" name="src/crypto/engines/RSABlindingEngine.cs" />
    <File subtype="Code" buildaction="Compile" name="src/crypto/parameters/RSABlindingParameters.cs" />
    <File subtype="Code" buildaction="Compile" name="src/crypto/generators/RSABlindingFactorGenerator.cs" />
    <File subtype="Code" buildaction="Compile" name="src/openpgp/PGPKeyRing.cs" />
    <File subtype="Code" buildaction="Compile" name="test/src/asn1/test/AllTests.cs" />
    <File subtype="Code" buildaction="Compile" name="test/src/asn1/test/ASN1SequenceParserTest.cs" />
    <File subtype="Code" buildaction="Compile" name="test/src/asn1/test/AttributeTableUnitTest.cs" />
    <File subtype="Code" buildaction="Compile" name="test/src/asn1/test/BiometricDataUnitTest.cs" />
    <File subtype="Code" buildaction="Compile" name="test/src/asn1/test/BitStringConstantTester.cs" />
    <File subtype="Code" buildaction="Compile" name="test/src/asn1/test/BitStringTest.cs" />
    <File subtype="Code" buildaction="Compile" name="test/src/asn1/test/CertificateTest.cs" />
    <File subtype="Code" buildaction="Compile" name="test/src/asn1/test/DataGroupHashUnitTest.cs" />
    <File subtype="Code" buildaction="Compile" name="test/src/asn1/test/CMSTest.cs" />
    <File subtype="Code" buildaction="Compile" name="test/src/asn1/test/CommitmentTypeIndicationUnitTest.cs" />
    <File subtype="Code" buildaction="Compile" name="test/src/asn1/test/CommitmentTypeQualifierUnitTest.cs" />
    <File subtype="Code" buildaction="Compile" name="test/src/asn1/test/DERUTF8StringTest.cs" />
    <File subtype="Code" buildaction="Compile" name="test/src/asn1/test/EncryptedPrivateKeyInfoTest.cs" />
    <File subtype="Code" buildaction="Compile" name="test/src/asn1/test/EqualsAndHashCodeTest.cs" />
    <File subtype="Code" buildaction="Compile" name="test/src/asn1/test/GeneralizedTimeTest.cs" />
    <File subtype="Code" buildaction="Compile" name="test/src/asn1/test/GenerationTest.cs" />
    <File subtype="Code" buildaction="Compile" name="test/src/asn1/test/InputStreamTest.cs" />
    <File subtype="Code" buildaction="Compile" name="test/src/asn1/test/Iso4217CurrencyCodeUnitTest.cs" />
    <File subtype="Code" buildaction="Compile" name="test/src/asn1/test/KeyUsageTest.cs" />
    <File subtype="Code" buildaction="Compile" name="test/src/asn1/test/LDSSecurityObjectUnitTest.cs" />
    <File subtype="Code" buildaction="Compile" name="test/src/asn1/test/MiscTest.cs" />
    <File subtype="Code" buildaction="Compile" name="test/src/asn1/test/MonetaryValueUnitTest.cs" />
    <File subtype="Code" buildaction="Compile" name="test/src/asn1/test/NetscapeCertTypeTest.cs" />
    <File subtype="Code" buildaction="Compile" name="test/src/asn1/test/OCSPTest.cs" />
    <File subtype="Code" buildaction="Compile" name="test/src/asn1/test/OctetStringTest.cs" />
    <File subtype="Code" buildaction="Compile" name="test/src/asn1/test/OIDTest.cs" />
    <File subtype="Code" buildaction="Compile" name="test/src/asn1/test/ParseTest.cs" />
    <File subtype="Code" buildaction="Compile" name="test/src/asn1/test/ParsingTest.cs" />
    <File subtype="Code" buildaction="Compile" name="test/src/asn1/test/PKCS10Test.cs" />
    <File subtype="Code" buildaction="Compile" name="test/src/asn1/test/PKCS12Test.cs" />
    <File subtype="Code" buildaction="Compile" name="test/src/asn1/test/PKIFailureInfoTest.cs" />
    <File subtype="Code" buildaction="Compile" name="test/src/asn1/test/QCStatementUnitTest.cs" />
    <File subtype="Code" buildaction="Compile" name="test/src/asn1/test/ReasonFlagsTest.cs" />
    <File subtype="Code" buildaction="Compile" name="test/src/asn1/test/RegressionTest.cs" />
    <File subtype="Code" buildaction="Compile" name="test/src/asn1/test/SemanticsInformationUnitTest.cs" />
    <File subtype="Code" buildaction="Compile" name="test/src/asn1/test/SetTest.cs" />
    <File subtype="Code" buildaction="Compile" name="test/src/asn1/test/SignerLocationUnitTest.cs" />
    <File subtype="Code" buildaction="Compile" name="test/src/asn1/test/SMIMETest.cs" />
    <File subtype="Code" buildaction="Compile" name="test/src/asn1/test/StringTest.cs" />
    <File subtype="Code" buildaction="Compile" name="test/src/asn1/test/TagTest.cs" />
    <File subtype="Code" buildaction="Compile" name="test/src/asn1/test/TimeTest.cs" />
    <File subtype="Code" buildaction="Compile" name="test/src/asn1/test/TypeOfBiometricDataUnitTest.cs" />
    <File subtype="Code" buildaction="Compile" name="test/src/asn1/test/UTCTimeTest.cs" />
    <File subtype="Code" buildaction="Compile" name="test/src/asn1/test/X509ExtensionsTest.cs" />
    <File subtype="Code" buildaction="Compile" name="test/src/asn1/test/X509NameTest.cs" />
    <File subtype="Code" buildaction="Compile" name="test/src/asn1/test/X9Test.cs" />
    <File subtype="Code" buildaction="Compile" name="test/src/cms/test/AllTests.cs" />
    <File subtype="Code" buildaction="Compile" name="test/src/cms/test/CMSTestUtil.cs" />
    <File subtype="Code" buildaction="Compile" name="test/src/cms/test/CompressedDataStreamTest.cs" />
    <File subtype="Code" buildaction="Compile" name="test/src/cms/test/CompressedDataTest.cs" />
    <File subtype="Code" buildaction="Compile" name="test/src/cms/test/EnvelopedDataStreamTest.cs" />
    <File subtype="Code" buildaction="Compile" name="test/src/cms/test/EnvelopedDataTest.cs" />
    <File subtype="Code" buildaction="Compile" name="test/src/cms/test/SignedDataStreamTest.cs" />
    <File subtype="Code" buildaction="Compile" name="test/src/cms/test/SignedDataTest.cs" />
    <File subtype="Code" buildaction="Compile" name="test/src/crypto/examples/DESExample.cs" />
    <File subtype="Code" buildaction="Compile" name="test/src/crypto/io/test/AllTests.cs" />
    <File subtype="Code" buildaction="Compile" name="test/src/crypto/io/test/CipherStreamTest.cs" />
    <File subtype="Code" buildaction="Compile" name="test/src/crypto/test/AESFastTest.cs" />
    <File subtype="Code" buildaction="Compile" name="test/src/crypto/test/AESLightTest.cs" />
    <File subtype="Code" buildaction="Compile" name="test/src/crypto/test/AESTest.cs" />
    <File subtype="Code" buildaction="Compile" name="test/src/crypto/test/AESWrapTest.cs" />
    <File subtype="Code" buildaction="Compile" name="test/src/crypto/test/AllTests.cs" />
    <File subtype="Code" buildaction="Compile" name="test/src/crypto/test/BlockCipherMonteCarloTest.cs" />
    <File subtype="Code" buildaction="Compile" name="test/src/crypto/test/BlockCipherVectorTest.cs" />
    <File subtype="Code" buildaction="Compile" name="test/src/crypto/test/BlowfishTest.cs" />
    <File subtype="Code" buildaction="Compile" name="test/src/crypto/test/CamelliaTest.cs" />
    <File subtype="Code" buildaction="Compile" name="test/src/crypto/test/Cast5Test.cs" />
    <File subtype="Code" buildaction="Compile" name="test/src/crypto/test/CAST6Test.cs" />
    <File subtype="Code" buildaction="Compile" name="test/src/crypto/test/CCMTest.cs" />
    <File subtype="Code" buildaction="Compile" name="test/src/crypto/test/CipherTest.cs" />
    <File subtype="Code" buildaction="Compile" name="test/src/crypto/test/CTSTest.cs" />
    <File subtype="Code" buildaction="Compile" name="test/src/crypto/test/DESedeTest.cs" />
    <File subtype="Code" buildaction="Compile" name="test/src/crypto/test/DESTest.cs" />
    <File subtype="Code" buildaction="Compile" name="test/src/crypto/test/DHKEKGeneratorTest.cs" />
    <File subtype="Code" buildaction="Compile" name="test/src/crypto/test/DHTest.cs" />
    <File subtype="Code" buildaction="Compile" name="test/src/crypto/test/DigestTest.cs" />
    <File subtype="Code" buildaction="Compile" name="test/src/crypto/test/DSATest.cs" />
    <File subtype="Code" buildaction="Compile" name="test/src/crypto/test/ECDHKEKGeneratorTest.cs" />
    <File subtype="Code" buildaction="Compile" name="test/src/crypto/test/ECGOST3410Test.cs" />
    <File subtype="Code" buildaction="Compile" name="test/src/crypto/test/ECIESTest.cs" />
    <File subtype="Code" buildaction="Compile" name="test/src/crypto/test/ECNRTest.cs" />
    <File subtype="Code" buildaction="Compile" name="test/src/crypto/test/ECTest.cs" />
    <File subtype="Code" buildaction="Compile" name="test/src/crypto/test/ElGamalTest.cs" />
    <File subtype="Code" buildaction="Compile" name="test/src/crypto/test/EqualsHashCodeTest.cs" />
    <File subtype="Code" buildaction="Compile" name="test/src/crypto/test/GcmReorderTest.cs" />
    <File subtype="Code" buildaction="Compile" name="test/src/crypto/test/GCMTest.cs" />
    <File subtype="Code" buildaction="Compile" name="test/src/crypto/test/OCBTest.cs" />
    <File subtype="Code" buildaction="Compile" name="test/src/crypto/test/GOST28147MacTest.cs" />
    <File subtype="Code" buildaction="Compile" name="test/src/crypto/test/GOST28147Test.cs" />
    <File subtype="Code" buildaction="Compile" name="test/src/crypto/test/GOST3410Test.cs" />
    <File subtype="Code" buildaction="Compile" name="test/src/crypto/test/GOST3411DigestTest.cs" />
    <File subtype="Code" buildaction="Compile" name="test/src/crypto/test/IDEATest.cs" />
    <File subtype="Code" buildaction="Compile" name="test/src/crypto/test/ISO9796Test.cs" />
    <File subtype="Code" buildaction="Compile" name="test/src/crypto/test/ISO9797Alg3MacTest.cs" />
    <File subtype="Code" buildaction="Compile" name="test/src/crypto/test/KDF1GeneratorTest.cs" />
    <File subtype="Code" buildaction="Compile" name="test/src/crypto/test/KDF2GeneratorTest.cs" />
    <File subtype="Code" buildaction="Compile" name="test/src/crypto/test/MacTest.cs" />
    <File subtype="Code" buildaction="Compile" name="test/src/crypto/test/MD2DigestTest.cs" />
    <File subtype="Code" buildaction="Compile" name="test/src/crypto/test/MD4DigestTest.cs" />
    <File subtype="Code" buildaction="Compile" name="test/src/crypto/test/MD5DigestTest.cs" />
    <File subtype="Code" buildaction="Compile" name="test/src/crypto/test/MD5HMacTest.cs" />
    <File subtype="Code" buildaction="Compile" name="test/src/crypto/test/MGF1GeneratorTest.cs" />
    <File subtype="Code" buildaction="Compile" name="test/src/crypto/test/ModeTest.cs" />
    <File subtype="Code" buildaction="Compile" name="test/src/crypto/test/NaccacheSternTest.cs" />
    <File subtype="Code" buildaction="Compile" name="test/src/crypto/test/NullTest.cs" />
    <File subtype="Code" buildaction="Compile" name="test/src/crypto/test/OAEPTest.cs" />
    <File subtype="Code" buildaction="Compile" name="test/src/crypto/test/PaddingTest.cs" />
    <File subtype="Code" buildaction="Compile" name="test/src/crypto/test/Pkcs12Test.cs" />
    <File subtype="Code" buildaction="Compile" name="test/src/crypto/test/Pkcs5Test.cs" />
    <File subtype="Code" buildaction="Compile" name="test/src/crypto/test/PSSBlindTest.cs" />
    <File subtype="Code" buildaction="Compile" name="test/src/crypto/test/PSSTest.cs" />
    <File subtype="Code" buildaction="Compile" name="test/src/crypto/test/RC2Test.cs" />
    <File subtype="Code" buildaction="Compile" name="test/src/crypto/test/RC2WrapTest.cs" />
    <File subtype="Code" buildaction="Compile" name="test/src/crypto/test/RC4Test.cs" />
    <File subtype="Code" buildaction="Compile" name="test/src/crypto/test/RC5Test.cs" />
    <File subtype="Code" buildaction="Compile" name="test/src/crypto/test/RC6Test.cs" />
    <File subtype="Code" buildaction="Compile" name="test/src/crypto/test/RegressionTest.cs" />
    <File subtype="Code" buildaction="Compile" name="test/src/crypto/test/RFC3211WrapTest.cs" />
    <File subtype="Code" buildaction="Compile" name="test/src/crypto/test/RijndaelTest.cs" />
    <File subtype="Code" buildaction="Compile" name="test/src/crypto/test/RipeMD128DigestTest.cs" />
    <File subtype="Code" buildaction="Compile" name="test/src/crypto/test/RipeMD128HMacTest.cs" />
    <File subtype="Code" buildaction="Compile" name="test/src/crypto/test/RipeMD160DigestTest.cs" />
    <File subtype="Code" buildaction="Compile" name="test/src/crypto/test/RipeMD160HMacTest.cs" />
    <File subtype="Code" buildaction="Compile" name="test/src/crypto/test/RipeMD256DigestTest.cs" />
    <File subtype="Code" buildaction="Compile" name="test/src/crypto/test/RipeMD320DigestTest.cs" />
    <File subtype="Code" buildaction="Compile" name="test/src/crypto/test/RSABlindedTest.cs" />
    <File subtype="Code" buildaction="Compile" name="test/src/crypto/test/RsaTest.cs" />
    <File subtype="Code" buildaction="Compile" name="test/src/crypto/test/SerpentTest.cs" />
    <File subtype="Code" buildaction="Compile" name="test/src/crypto/test/SHA1DigestTest.cs" />
    <File subtype="Code" buildaction="Compile" name="test/src/crypto/test/SHA1HMacTest.cs" />
    <File subtype="Code" buildaction="Compile" name="test/src/crypto/test/SHA224DigestTest.cs" />
    <File subtype="Code" buildaction="Compile" name="test/src/crypto/test/SHA224HMacTest.cs" />
    <File subtype="Code" buildaction="Compile" name="test/src/crypto/test/SHA256DigestTest.cs" />
    <File subtype="Code" buildaction="Compile" name="test/src/crypto/test/SHA256HMacTest.cs" />
    <File subtype="Code" buildaction="Compile" name="test/src/crypto/test/SHA384DigestTest.cs" />
    <File subtype="Code" buildaction="Compile" name="test/src/crypto/test/SHA384HMacTest.cs" />
    <File subtype="Code" buildaction="Compile" name="test/src/crypto/test/SHA512DigestTest.cs" />
    <File subtype="Code" buildaction="Compile" name="test/src/crypto/test/SHA512t224DigestTest.cs" />
    <File subtype="Code" buildaction="Compile" name="test/src/crypto/test/SHA512t256DigestTest.cs" />
    <File subtype="Code" buildaction="Compile" name="test/src/crypto/test/SHA512HMacTest.cs" />
    <File subtype="Code" buildaction="Compile" name="test/src/crypto/test/SHA3DigestTest.cs" />
    <File subtype="Code" buildaction="Compile" name="test/src/crypto/test/ShortenedDigestTest.cs" />
    <File subtype="Code" buildaction="Compile" name="test/src/crypto/test/SkipjackTest.cs" />
    <File subtype="Code" buildaction="Compile" name="test/src/crypto/test/SipHashTest.cs" />
    <File subtype="Code" buildaction="Compile" name="test/src/crypto/test/StreamCipherVectorTest.cs" />
    <File subtype="Code" buildaction="Compile" name="test/src/crypto/test/TEATest.cs" />
    <File subtype="Code" buildaction="Compile" name="test/src/crypto/test/TigerDigestTest.cs" />
    <File subtype="Code" buildaction="Compile" name="test/src/crypto/test/TwofishTest.cs" />
    <File subtype="Code" buildaction="Compile" name="test/src/crypto/test/WhirlpoolDigestTest.cs" />
    <File subtype="Code" buildaction="Compile" name="test/src/crypto/test/XTEATest.cs" />
    <File subtype="Code" buildaction="Compile" name="test/src/math/ec/test/AllTests.cs" />
    <File subtype="Code" buildaction="Compile" name="test/src/math/ec/test/ECPointTest.cs" />
    <File subtype="Code" buildaction="Compile" name="test/src/math/test/AllTests.cs" />
    <File subtype="Code" buildaction="Compile" name="test/src/math/test/BigIntegerTest.cs" />
    <File subtype="Code" buildaction="Compile" name="test/src/ocsp/test/AllTests.cs" />
    <File subtype="Code" buildaction="Compile" name="test/src/ocsp/test/OCSPTest.cs" />
    <File subtype="Code" buildaction="Compile" name="test/src/ocsp/test/OCSPTestUtil.cs" />
    <File subtype="Code" buildaction="Compile" name="test/src/openpgp/examples/ByteArrayHandler.cs" />
    <File subtype="Code" buildaction="Compile" name="test/src/openpgp/examples/test/AllTests.cs" />
    <File subtype="Code" buildaction="Compile" name="test/src/openpgp/examples/ClearSignedFileProcessor.cs" />
    <File subtype="Code" buildaction="Compile" name="test/src/openpgp/examples/DetachedSignatureProcessor.cs" />
    <File subtype="Code" buildaction="Compile" name="test/src/openpgp/examples/DsaElGamalKeyRingGenerator.cs" />
    <File subtype="Code" buildaction="Compile" name="test/src/openpgp/examples/KeyBasedFileProcessor.cs" />
    <File subtype="Code" buildaction="Compile" name="test/src/openpgp/examples/KeyBasedLargeFileProcessor.cs" />
    <File subtype="Code" buildaction="Compile" name="test/src/openpgp/examples/PbeFileProcessor.cs" />
    <File subtype="Code" buildaction="Compile" name="test/src/openpgp/examples/PublicKeyRingDump.cs" />
    <File subtype="Code" buildaction="Compile" name="test/src/openpgp/examples/RsaKeyRingGenerator.cs" />
    <File subtype="Code" buildaction="Compile" name="test/src/openpgp/examples/SignedFileProcessor.cs" />
    <File subtype="Code" buildaction="Compile" name="test/src/openpgp/test/PGPArmoredTest.cs" />
    <File subtype="Code" buildaction="Compile" name="test/src/openpgp/test/PGPClearSignedSignatureTest.cs" />
    <File subtype="Code" buildaction="Compile" name="test/src/openpgp/test/PGPCompressionTest.cs" />
    <File subtype="Code" buildaction="Compile" name="test/src/openpgp/test/PGPDSAElGamalTest.cs" />
    <File subtype="Code" buildaction="Compile" name="test/src/openpgp/test/PGPDSATest.cs" />
    <File subtype="Code" buildaction="Compile" name="test/src/openpgp/test/PgpKeyRingTest.cs" />
    <File subtype="Code" buildaction="Compile" name="test/src/openpgp/test/PgpMarkerTest.cs" />
    <File subtype="Code" buildaction="Compile" name="test/src/openpgp/test/PGPPacketTest.cs" />
    <File subtype="Code" buildaction="Compile" name="test/src/openpgp/test/PGPPBETest.cs" />
    <File subtype="Code" buildaction="Compile" name="test/src/openpgp/test/PGPRSATest.cs" />
    <File subtype="Code" buildaction="Compile" name="test/src/openpgp/test/PGPSignatureTest.cs" />
    <File subtype="Code" buildaction="Compile" name="test/src/openpgp/test/RegressionTest.cs" />
    <File subtype="Code" buildaction="Compile" name="test/src/openssl/test/ReaderTest.cs" />
    <File subtype="Code" buildaction="Compile" name="test/src/openssl/test/WriterTest.cs" />
    <File subtype="Code" buildaction="Compile" name="test/src/pkcs/test/EncryptedPrivateKeyInfoTest.cs" />
    <File subtype="Code" buildaction="Compile" name="test/src/pkcs/test/PKCS10Test.cs" />
    <File subtype="Code" buildaction="Compile" name="test/src/pkcs/test/PKCS12StoreTest.cs" />
    <File subtype="Code" buildaction="Compile" name="test/src/security/test/SecureRandomTest.cs" />
    <File subtype="Code" buildaction="Compile" name="test/src/security/test/TestDigestUtil.cs" />
    <File subtype="Code" buildaction="Compile" name="test/src/security/test/TestDotNetUtil.cs" />
    <File subtype="Code" buildaction="Compile" name="test/src/security/test/TestEncodings.cs" />
    <File subtype="Code" buildaction="Compile" name="test/src/security/test/TestParameterUtil.cs" />
    <File subtype="Code" buildaction="Compile" name="test/src/security/test/TestSignerUtil.cs" />
    <File subtype="Code" buildaction="Compile" name="test/src/test/AESSICTest.cs" />
    <File subtype="Code" buildaction="Compile" name="test/src/test/AESTest.cs" />
    <File subtype="Code" buildaction="Compile" name="test/src/test/AttrCertTest.cs" />
    <File subtype="Code" buildaction="Compile" name="test/src/test/BlockCipherTest.cs" />
    <File subtype="Code" buildaction="Compile" name="test/src/test/CertPathTest.cs" />
    <File subtype="Code" buildaction="Compile" name="test/src/test/CertTest.cs" />
    <File subtype="Code" buildaction="Compile" name="test/src/test/CipherStreamTest.cs" />
    <File subtype="Code" buildaction="Compile" name="test/src/test/CRL5Test.cs" />
    <File subtype="Code" buildaction="Compile" name="test/src/test/DESedeTest.cs" />
    <File subtype="Code" buildaction="Compile" name="test/src/test/DHTest.cs" />
    <File subtype="Code" buildaction="Compile" name="test/src/test/DigestTest.cs" />
    <File subtype="Code" buildaction="Compile" name="test/src/test/DSATest.cs" />
    <File subtype="Code" buildaction="Compile" name="test/src/test/ECDSA5Test.cs" />
    <File subtype="Code" buildaction="Compile" name="test/src/test/ECNRTest.cs" />
    <File subtype="Code" buildaction="Compile" name="test/src/test/ElGamalTest.cs" />
    <File subtype="Code" buildaction="Compile" name="test/src/test/EncryptedPrivateKeyInfoTest.cs" />
    <File subtype="Code" buildaction="Compile" name="test/src/test/FIPSDESTest.cs" />
    <File subtype="Code" buildaction="Compile" name="test/src/test/GOST28147Test.cs" />
    <File subtype="Code" buildaction="Compile" name="test/src/test/GOST3410Test.cs" />
    <File subtype="Code" buildaction="Compile" name="test/src/test/HMacTest.cs" />
    <File subtype="Code" buildaction="Compile" name="test/src/test/IESTest.cs" />
    <File subtype="Code" buildaction="Compile" name="test/src/test/MacTest.cs" />
    <File subtype="Code" buildaction="Compile" name="test/src/test/NamedCurveTest.cs" />
    <File subtype="Code" buildaction="Compile" name="test/src/test/PBETest.cs" />
    <File subtype="Code" buildaction="Compile" name="test/src/test/PEMData.cs" />
    <File subtype="Code" buildaction="Compile" name="test/src/test/PKCS10CertRequestTest.cs" />
    <File subtype="Code" buildaction="Compile" name="test/src/test/PSSTest.cs" />
    <File subtype="Code" buildaction="Compile" name="test/src/test/RegressionTest.cs" />
    <File subtype="Code" buildaction="Compile" name="test/src/test/RSATest.cs" />
    <File subtype="Code" buildaction="Compile" name="test/src/test/SigTest.cs" />
    <File subtype="Code" buildaction="Compile" name="test/src/test/TestUtilities.cs" />
    <File subtype="Code" buildaction="Compile" name="test/src/test/WrapTest.cs" />
    <File subtype="Code" buildaction="Compile" name="test/src/test/X509CertificatePairTest.cs" />
    <File subtype="Code" buildaction="Compile" name="test/src/tsp/test/AllTests.cs" />
    <File subtype="Code" buildaction="Compile" name="test/src/tsp/test/GenTimeAccuracyTest.cs" />
    <File subtype="Code" buildaction="Compile" name="test/src/tsp/test/ParseTest.cs" />
    <File subtype="Code" buildaction="Compile" name="test/src/tsp/test/TimeStampTokenInfoTest.cs" />
    <File subtype="Code" buildaction="Compile" name="test/src/tsp/test/TSPTest.cs" />
    <File subtype="Code" buildaction="Compile" name="test/src/tsp/test/TSPTestUtil.cs" />
    <File subtype="Code" buildaction="Compile" name="test/src/util/test/FixedSecureRandom.cs" />
    <File subtype="Code" buildaction="Compile" name="test/src/util/test/ITest.cs" />
    <File subtype="Code" buildaction="Compile" name="test/src/util/test/ITestResult.cs" />
    <File subtype="Code" buildaction="Compile" name="test/src/util/test/NumberParsing.cs" />
    <File subtype="Code" buildaction="Compile" name="test/src/util/test/SimpleTest.cs" />
    <File subtype="Code" buildaction="Compile" name="test/src/util/test/SimpleTestResult.cs" />
    <File subtype="Code" buildaction="Compile" name="test/src/util/test/TestFailedException.cs" />
    <File subtype="Code" buildaction="Compile" name="test/src/util/test/UncloseableStream.cs" />
    <File subtype="Code" buildaction="Compile" name="test/src/x509/test/TestCertificateGen.cs" />
    <File subtype="Code" buildaction="Compile" name="src/asn1/x9/X9ECParametersHolder.cs" />
    <File subtype="Code" buildaction="Compile" name="test/src/openpgp/test/DSA2Test.cs" />
    <File subtype="Code" buildaction="Compile" name="src/crypto/prng/ReversedWindowGenerator.cs" />
    <File subtype="Code" buildaction="Compile" name="src/asn1/x509/Target.cs" />
    <File subtype="Code" buildaction="Compile" name="src/asn1/x509/TargetInformation.cs" />
    <File subtype="Code" buildaction="Compile" name="src/asn1/x509/Targets.cs" />
    <File subtype="Code" buildaction="Compile" name="src/asn1/x500/DirectoryString.cs" />
    <File subtype="Code" buildaction="Compile" name="src/asn1/x509/sigi/NameOrPseudonym.cs" />
    <File subtype="Code" buildaction="Compile" name="src/asn1/x509/sigi/PersonalData.cs" />
    <File subtype="Code" buildaction="Compile" name="src/asn1/isismtt/ocsp/CertHash.cs" />
    <File subtype="Code" buildaction="Compile" name="src/asn1/isismtt/ocsp/RequestedCertificate.cs" />
    <File subtype="Code" buildaction="Compile" name="src/asn1/isismtt/ISISMTTObjectIdentifiers.cs" />
    <File subtype="Code" buildaction="Compile" name="src/asn1/isismtt/x509/Admissions.cs" />
    <File subtype="Code" buildaction="Compile" name="src/asn1/isismtt/x509/DeclarationOfMajority.cs" />
    <File subtype="Code" buildaction="Compile" name="src/asn1/isismtt/x509/MonetaryLimit.cs" />
    <File subtype="Code" buildaction="Compile" name="src/asn1/isismtt/x509/NamingAuthority.cs" />
    <File subtype="Code" buildaction="Compile" name="src/asn1/isismtt/x509/ProfessionInfo.cs" />
    <File subtype="Code" buildaction="Compile" name="src/asn1/isismtt/x509/Restriction.cs" />
    <File subtype="Code" buildaction="Compile" name="src/crypto/engines/SEEDEngine.cs" />
    <File subtype="Code" buildaction="Compile" name="test/src/crypto/test/SEEDTest.cs" />
    <File subtype="Code" buildaction="Compile" name="src/crypto/engines/CamelliaWrapEngine.cs" />
    <File subtype="Code" buildaction="Compile" name="src/crypto/engines/RFC3394WrapEngine.cs" />
    <File subtype="Code" buildaction="Compile" name="src/crypto/engines/SEEDWrapEngine.cs" />
    <File subtype="Code" buildaction="Compile" name="src/asn1/kisa/KISAObjectIdentifiers.cs" />
    <File subtype="Code" buildaction="Compile" name="src/asn1/teletrust/TeleTrusTNamedCurves.cs" />
    <File subtype="Code" buildaction="Compile" name="test/src/test/CamelliaTest.cs" />
    <File subtype="Code" buildaction="Compile" name="test/src/test/BaseBlockCipherTest.cs" />
    <File subtype="Code" buildaction="Compile" name="test/src/test/SEEDTest.cs" />
    <File subtype="Code" buildaction="Compile" name="src/asn1/ntt/NTTObjectIdentifiers.cs" />
    <File subtype="Code" buildaction="Compile" name="src/util/encoders/UrlBase64.cs" />
    <File subtype="Code" buildaction="Compile" name="src/util/encoders/UrlBase64Encoder.cs" />
    <File subtype="Code" buildaction="Compile" name="src/crypto/engines/Salsa20Engine.cs" />
    <File subtype="Code" buildaction="Compile" name="src/crypto/macs/CMac.cs" />
    <File subtype="Code" buildaction="Compile" name="src/crypto/MaxBytesExceededException.cs" />
    <File subtype="Code" buildaction="Compile" name="test/src/crypto/test/CMacTest.cs" />
    <File subtype="Code" buildaction="Compile" name="test/src/crypto/test/Salsa20Test.cs" />
    <File subtype="Code" buildaction="Compile" name="test/src/crypto/test/SCryptTest.cs" />
    <File subtype="Code" buildaction="Compile" name="test/src/asn1/test/AdditionalInformationSyntaxUnitTest.cs" />
    <File subtype="Code" buildaction="Compile" name="test/src/asn1/test/AdmissionsUnitTest.cs" />
    <File subtype="Code" buildaction="Compile" name="test/src/asn1/test/AdmissionSyntaxUnitTest.cs" />
    <File subtype="Code" buildaction="Compile" name="test/src/asn1/test/ASN1UnitTest.cs" />
    <File subtype="Code" buildaction="Compile" name="test/src/asn1/test/CertHashUnitTest.cs" />
    <File subtype="Code" buildaction="Compile" name="test/src/asn1/test/ContentHintsUnitTest.cs" />
    <File subtype="Code" buildaction="Compile" name="test/src/asn1/test/DeclarationOfMajorityUnitTest.cs" />
    <File subtype="Code" buildaction="Compile" name="test/src/asn1/test/MonetaryLimitUnitTest.cs" />
    <File subtype="Code" buildaction="Compile" name="test/src/asn1/test/NameOrPseudonymUnitTest.cs" />
    <File subtype="Code" buildaction="Compile" name="test/src/asn1/test/NamingAuthorityUnitTest.cs" />
    <File subtype="Code" buildaction="Compile" name="test/src/asn1/test/OtherCertIDUnitTest.cs" />
    <File subtype="Code" buildaction="Compile" name="test/src/asn1/test/OtherSigningCertificateUnitTest.cs" />
    <File subtype="Code" buildaction="Compile" name="test/src/asn1/test/PersonalDataUnitTest.cs" />
    <File subtype="Code" buildaction="Compile" name="test/src/asn1/test/ProcurationSyntaxUnitTest.cs" />
    <File subtype="Code" buildaction="Compile" name="test/src/asn1/test/ProfessionInfoUnitTest.cs" />
    <File subtype="Code" buildaction="Compile" name="test/src/asn1/test/RequestedCertificateUnitTest.cs" />
    <File subtype="Code" buildaction="Compile" name="test/src/asn1/test/RestrictionUnitTest.cs" />
    <File subtype="Code" buildaction="Compile" name="src/asn1/isismtt/x509/AdditionalInformationSyntax.cs" />
    <File subtype="Code" buildaction="Compile" name="src/asn1/isismtt/x509/AdmissionSyntax.cs" />
    <File subtype="Code" buildaction="Compile" name="src/asn1/isismtt/x509/ProcurationSyntax.cs" />
    <File subtype="Code" buildaction="Compile" name="src/crypto/modes/EAXBlockCipher.cs" />
    <File subtype="Code" buildaction="Compile" name="src/crypto/modes/IAeadBlockCipher.cs" />
    <File subtype="Code" buildaction="Compile" name="src/crypto/parameters/AEADParameters.cs" />
    <File subtype="Code" buildaction="Compile" name="test/src/crypto/test/EAXTest.cs" />
    <File subtype="Code" buildaction="Compile" name="src/math/ec/IntArray.cs" />
    <File subtype="Code" buildaction="Compile" name="src/bcpg/sig/NotationData.cs" />
    <File subtype="Code" buildaction="Compile" name="test/src/math/ec/test/ECPointPerformanceTest.cs" />
    <File subtype="Code" buildaction="Compile" name="test/src/math/ec/test/F2mProofer.cs" />
    <File subtype="Code" buildaction="Compile" name="test/src/crypto/test/HCFamilyTest.cs" />
    <File subtype="Code" buildaction="Compile" name="test/src/crypto/test/ISAACTest.cs" />
    <File subtype="Code" buildaction="Compile" name="test/src/openpgp/examples/DirectKeySignature.cs" />
    <File subtype="Code" buildaction="Compile" name="src/crypto/engines/HC128Engine.cs" />
    <File subtype="Code" buildaction="Compile" name="src/crypto/engines/HC256Engine.cs" />
    <File subtype="Code" buildaction="Compile" name="src/crypto/engines/ISAACEngine.cs" />
    <File subtype="Code" buildaction="Compile" name="test/src/asn1/test/DERApplicationSpecificTest.cs" />
    <File subtype="Code" buildaction="Compile" name="test/src/cms/test/CMSSampleMessages.cs" />
    <File subtype="Code" buildaction="Compile" name="test/src/asn1/test/TargetInformationTest.cs" />
    <File subtype="Code" buildaction="Compile" name="src/math/ec/ECAlgorithms.cs" />
    <File subtype="Code" buildaction="Compile" name="src/util/net/IPAddress.cs" />
    <File subtype="Code" buildaction="Compile" name="test/src/util/net/test/IPAddressTest.cs" />
    <File subtype="Code" buildaction="Compile" name="test/src/test/ECEncodingTest.cs" />
    <File subtype="Code" buildaction="Compile" name="test/src/test/rsa3/RSA3CertTest.cs" />
    <File subtype="Code" buildaction="Compile" name="src/crypto/engines/NoekeonEngine.cs" />
    <File subtype="Code" buildaction="Compile" name="test/src/crypto/test/NoekeonTest.cs" />
    <File subtype="Code" buildaction="Compile" name="test/src/test/NoekeonTest.cs" />
    <File subtype="Code" buildaction="Compile" name="src/crypto/BufferedAeadBlockCipher.cs" />
    <File subtype="Code" buildaction="Compile" name="test/src/test/AttrCertSelectorTest.cs" />
    <File subtype="Code" buildaction="Compile" name="src/util/io/Streams.cs" />
    <File subtype="Code" buildaction="Compile" name="src/asn1/esf/CertificateValues.cs" />
    <File subtype="Code" buildaction="Compile" name="src/asn1/esf/CompleteCertificateRefs.cs" />
    <File subtype="Code" buildaction="Compile" name="src/asn1/esf/CompleteRevocationRefs.cs" />
    <File subtype="Code" buildaction="Compile" name="src/asn1/esf/CrlIdentifier.cs" />
    <File subtype="Code" buildaction="Compile" name="src/asn1/esf/CrlListID.cs" />
    <File subtype="Code" buildaction="Compile" name="src/asn1/esf/CrlOcspRef.cs" />
    <File subtype="Code" buildaction="Compile" name="src/asn1/esf/CrlValidatedID.cs" />
    <File subtype="Code" buildaction="Compile" name="src/asn1/esf/OcspIdentifier.cs" />
    <File subtype="Code" buildaction="Compile" name="src/asn1/esf/OcspListID.cs" />
    <File subtype="Code" buildaction="Compile" name="src/asn1/esf/OcspResponsesID.cs" />
    <File subtype="Code" buildaction="Compile" name="src/asn1/esf/OtherCertID.cs" />
    <File subtype="Code" buildaction="Compile" name="src/asn1/esf/OtherHash.cs" />
    <File subtype="Code" buildaction="Compile" name="src/asn1/esf/OtherHashAlgAndValue.cs" />
    <File subtype="Code" buildaction="Compile" name="src/asn1/esf/OtherRevRefs.cs" />
    <File subtype="Code" buildaction="Compile" name="src/asn1/esf/OtherRevVals.cs" />
    <File subtype="Code" buildaction="Compile" name="src/asn1/esf/OtherSigningCertificate.cs" />
    <File subtype="Code" buildaction="Compile" name="src/asn1/esf/RevocationValues.cs" />
    <File subtype="Code" buildaction="Compile" name="src/asn1/esf/SignaturePolicyId.cs" />
    <File subtype="Code" buildaction="Compile" name="src/asn1/esf/SignaturePolicyIdentifier.cs" />
    <File subtype="Code" buildaction="Compile" name="src/asn1/esf/SigPolicyQualifierInfo.cs" />
    <File subtype="Code" buildaction="Compile" name="src/asn1/cms/EncryptedData.cs" />
    <File subtype="Code" buildaction="Compile" name="src/util/Platform.cs" />
    <File subtype="Code" buildaction="Compile" name="src/math/ec/abc/SimpleBigDecimal.cs" />
    <File subtype="Code" buildaction="Compile" name="src/math/ec/abc/Tnaf.cs" />
    <File subtype="Code" buildaction="Compile" name="src/math/ec/abc/ZTauElement.cs" />
    <File subtype="Code" buildaction="Compile" name="src/math/ec/multiplier/ECMultiplier.cs" />
    <File subtype="Code" buildaction="Compile" name="src/math/ec/multiplier/FpNafMultiplier.cs" />
    <File subtype="Code" buildaction="Compile" name="src/math/ec/multiplier/PreCompInfo.cs" />
    <File subtype="Code" buildaction="Compile" name="src/math/ec/multiplier/ReferenceMultiplier.cs" />
    <File subtype="Code" buildaction="Compile" name="src/math/ec/multiplier/WNafMultiplier.cs" />
    <File subtype="Code" buildaction="Compile" name="src/math/ec/multiplier/WNafPreCompInfo.cs" />
    <File subtype="Code" buildaction="Compile" name="src/math/ec/multiplier/WTauNafMultiplier.cs" />
    <File subtype="Code" buildaction="Compile" name="src/math/ec/multiplier/WTauNafPreCompInfo.cs" />
    <File subtype="Code" buildaction="Compile" name="src/openpgp/PGPUserAttributeSubpacketVectorGenerator.cs" />
    <File subtype="Code" buildaction="Compile" name="src/util/Strings.cs" />
    <File subtype="Code" buildaction="Compile" name="src/crypto/engines/VMPCEngine.cs" />
    <File subtype="Code" buildaction="Compile" name="src/crypto/engines/VMPCKSA3Engine.cs" />
    <File subtype="Code" buildaction="Compile" name="test/src/crypto/test/VMPCKSA3Test.cs" />
    <File subtype="Code" buildaction="Compile" name="test/src/crypto/test/VMPCTest.cs" />
    <File subtype="Code" buildaction="Compile" name="test/src/math/ec/test/TnafTest.cs" />
    <File subtype="Code" buildaction="Compile" name="src/asn1/DEROctetStringParser.cs" />
    <File subtype="Code" buildaction="Compile" name="src/asn1/DERSequenceParser.cs" />
    <File subtype="Code" buildaction="Compile" name="src/asn1/DERSetParser.cs" />
    <File subtype="Code" buildaction="Compile" name="src/crypto/prng/CryptoApiRandomGenerator.cs" />
    <File subtype="Code" buildaction="Compile" name="src/crypto/prng/VMPCRandomGenerator.cs" />
    <File subtype="Code" buildaction="Compile" name="src/crypto/macs/VMPCMac.cs" />
    <File subtype="Code" buildaction="Compile" name="test/src/crypto/test/VMPCMacTest.cs" />
    <File subtype="Code" buildaction="Compile" name="src/util/io/PushbackStream.cs" />
    <File subtype="Code" buildaction="Compile" name="src/cms/BaseDigestCalculator.cs" />
    <File subtype="Code" buildaction="Compile" name="src/cms/CounterSignatureDigestCalculator.cs" />
    <File subtype="Code" buildaction="Compile" name="src/cms/IDigestCalculator.cs" />
    <File subtype="Code" buildaction="Compile" name="src/asn1/ess/ESSCertIDv2.cs" />
    <File subtype="Code" buildaction="Compile" name="src/asn1/ess/SigningCertificateV2.cs" />
    <File subtype="Code" buildaction="Compile" name="src/util/collections/EmptyEnumerable.cs" />
    <File subtype="Code" buildaction="Compile" name="src/cms/PKCS5Scheme2UTF8PBEKey.cs" />
    <File subtype="Code" buildaction="Compile" name="src/asn1/BERSetGenerator.cs" />
    <File subtype="Code" buildaction="Compile" name="src/asn1/DERSetGenerator.cs" />
    <File subtype="Code" buildaction="Compile" name="src/asn1/LazyASN1InputStream.cs" />
    <File subtype="Code" buildaction="Compile" name="src/asn1/LazyDERSequence.cs" />
    <File subtype="Code" buildaction="Compile" name="src/asn1/LazyDERSet.cs" />
    <File subtype="Code" buildaction="Compile" name="src/crypto/modes/GCMBlockCipher.cs" />
    <File subtype="Code" buildaction="Compile" name="src/crypto/modes/OCBBlockCipher.cs" />
    <File subtype="Code" buildaction="Compile" name="src/pkcs/PKCS12StoreBuilder.cs" />
    <File subtype="Code" buildaction="Compile" name="test/src/asn1/test/IssuingDistributionPointTest.cs" />
    <File subtype="Code" buildaction="Compile" name="test/src/asn1/test/GeneralNameTest.cs" />
    <File subtype="Code" buildaction="Compile" name="src/pkix/CertStatus.cs" />
    <File subtype="Code" buildaction="Compile" name="src/pkix/PkixAttrCertChecker.cs" />
    <File subtype="Code" buildaction="Compile" name="src/pkix/PkixAttrCertPathBuilder.cs" />
    <File subtype="Code" buildaction="Compile" name="src/pkix/PkixAttrCertPathValidator.cs" />
    <File subtype="Code" buildaction="Compile" name="src/pkix/PkixBuilderParameters.cs" />
    <File subtype="Code" buildaction="Compile" name="src/pkix/PkixCertPath.cs" />
    <File subtype="Code" buildaction="Compile" name="src/pkix/PkixCertPathBuilder.cs" />
    <File subtype="Code" buildaction="Compile" name="src/pkix/PkixCertPathBuilderException.cs" />
    <File subtype="Code" buildaction="Compile" name="src/pkix/PkixCertPathBuilderResult.cs" />
    <File subtype="Code" buildaction="Compile" name="src/pkix/PkixCertPathChecker.cs" />
    <File subtype="Code" buildaction="Compile" name="src/pkix/PkixCertPathValidator.cs" />
    <File subtype="Code" buildaction="Compile" name="src/pkix/PkixCertPathValidatorException.cs" />
    <File subtype="Code" buildaction="Compile" name="src/pkix/PkixCertPathValidatorResult.cs" />
    <File subtype="Code" buildaction="Compile" name="src/pkix/PkixCertPathValidatorUtilities.cs" />
    <File subtype="Code" buildaction="Compile" name="src/pkix/PkixNameConstraintValidator.cs" />
    <File subtype="Code" buildaction="Compile" name="src/pkix/PkixNameConstraintValidatorException.cs" />
    <File subtype="Code" buildaction="Compile" name="src/pkix/PkixParameters.cs" />
    <File subtype="Code" buildaction="Compile" name="src/pkix/PkixPolicyNode.cs" />
    <File subtype="Code" buildaction="Compile" name="src/pkix/ReasonsMask.cs" />
    <File subtype="Code" buildaction="Compile" name="src/pkix/Rfc3280CertPathUtilities.cs" />
    <File subtype="Code" buildaction="Compile" name="src/pkix/Rfc3281CertPathUtilities.cs" />
    <File subtype="Code" buildaction="Compile" name="src/pkix/TrustAnchor.cs" />
    <File subtype="Code" buildaction="Compile" name="src/bcpg/sig/EmbeddedSignature.cs" />
    <File subtype="Code" buildaction="Compile" name="test/src/test/nist/NistCertPathTest.cs" />
    <File subtype="Code" buildaction="Compile" name="test/src/test/CertPathBuilderTest.cs" />
    <File subtype="Code" buildaction="Compile" name="test/src/test/CertPathValidatorTest.cs" />
    <File subtype="Code" buildaction="Compile" name="test/src/test/NistCertPathTest.cs" />
    <File subtype="Code" buildaction="Compile" name="test/src/test/PkixNameConstraintsTest.cs" />
    <File subtype="Code" buildaction="Compile" name="test/src/test/PkixPolicyMappingTest.cs" />
    <File subtype="Code" buildaction="Compile" name="test/src/test/PkixTest.cs" />
    <File subtype="Code" buildaction="Compile" name="src/asn1/esf/SignerAttribute.cs" />
    <File subtype="Code" buildaction="Compile" name="src/asn1/eac/EACObjectIdentifiers.cs" />
    <File subtype="Code" buildaction="Nothing" name="test/lib/nunit.core.dll" />
    <File subtype="Code" buildaction="Nothing" name="test/lib/nunit.core.interfaces.dll" />
    <File subtype="Code" buildaction="Nothing" name="test/lib/nunit.framework.dll" />
    <File subtype="Code" buildaction="Compile" name="test/src/test/X509StoreTest.cs" />
    <File subtype="Code" buildaction="Compile" name="test/src/crypto/test/CamelliaLightTest.cs" />
    <File subtype="Code" buildaction="Compile" name="test/src/crypto/test/DigestRandomNumberTest.cs" />
    <File subtype="Code" buildaction="Compile" name="src/crypto/engines/CamelliaLightEngine.cs" />
    <File subtype="Code" buildaction="Compile" name="test/src/cms/test/MiscDataStreamTest.cs" />
    <File subtype="Code" buildaction="Compile" name="src/asn1/IAsn1Choice.cs" />
    <File subtype="Code" buildaction="Compile" name="src/asn1/cms/AuthenticatedData.cs" />
    <File subtype="Code" buildaction="Compile" name="src/asn1/cms/AuthenticatedDataParser.cs" />
    <File subtype="Code" buildaction="Compile" name="src/asn1/BerApplicationSpecific.cs" />
    <File subtype="Code" buildaction="Compile" name="src/asn1/BerApplicationSpecificParser.cs" />
    <File subtype="Code" buildaction="Compile" name="src/asn1/IAsn1ApplicationSpecificParser.cs" />
    <File subtype="Code" buildaction="Compile" name="src/crypto/agreement/srp/SRP6Client.cs" />
    <File subtype="Code" buildaction="Compile" name="src/crypto/agreement/srp/SRP6Server.cs" />
    <File subtype="Code" buildaction="Compile" name="src/crypto/agreement/srp/SRP6VerifierGenerator.cs" />
    <File subtype="Code" buildaction="Compile" name="test/src/crypto/test/SRP6Test.cs" />
    <File subtype="Code" buildaction="Compile" name="src/crypto/agreement/srp/SRP6Utilities.cs" />
    <File subtype="Code" buildaction="Compile" name="src/crypto/io/SignerStream.cs" />
    <File subtype="Code" buildaction="Compile" name="src/crypto/signers/GenericSigner.cs" />
    <File subtype="Code" buildaction="Compile" name="src/crypto/tls/TlsRsaSigner.cs" />
    <File subtype="Code" buildaction="Compile" name="src/crypto/tls/TlsDssSigner.cs" />
    <File subtype="Code" buildaction="EmbedAsResource" name="test/data/openpgp/dsa/keys/DSA-1024-160.pub" resource_id="test.data.openpgp.dsa.keys.DSA-1024-160.pub" />
    <File subtype="Code" buildaction="EmbedAsResource" name="test/data/openpgp/dsa/keys/DSA-1024-160.sec" resource_id="test.data.openpgp.dsa.keys.DSA-1024-160.sec" />
    <File subtype="Code" buildaction="EmbedAsResource" name="test/data/openpgp/dsa/keys/DSA-15360-512.pub" resource_id="test.data.openpgp.dsa.keys.DSA-15360-512.pub" />
    <File subtype="Code" buildaction="EmbedAsResource" name="test/data/openpgp/dsa/keys/DSA-15360-512.sec" resource_id="test.data.openpgp.dsa.keys.DSA-15360-512.sec" />
    <File subtype="Code" buildaction="EmbedAsResource" name="test/data/openpgp/dsa/keys/DSA-2048-224.pub" resource_id="test.data.openpgp.dsa.keys.DSA-2048-224.pub" />
    <File subtype="Code" buildaction="EmbedAsResource" name="test/data/openpgp/dsa/keys/DSA-2048-224.sec" resource_id="test.data.openpgp.dsa.keys.DSA-2048-224.sec" />
    <File subtype="Code" buildaction="EmbedAsResource" name="test/data/openpgp/dsa/keys/DSA-3072-256.pub" resource_id="test.data.openpgp.dsa.keys.DSA-3072-256.pub" />
    <File subtype="Code" buildaction="EmbedAsResource" name="test/data/openpgp/dsa/keys/DSA-3072-256.sec" resource_id="test.data.openpgp.dsa.keys.DSA-3072-256.sec" />
    <File subtype="Code" buildaction="EmbedAsResource" name="test/data/openpgp/dsa/keys/DSA-7680-384.pub" resource_id="test.data.openpgp.dsa.keys.DSA-7680-384.pub" />
    <File subtype="Code" buildaction="EmbedAsResource" name="test/data/openpgp/dsa/keys/DSA-7680-384.sec" resource_id="test.data.openpgp.dsa.keys.DSA-7680-384.sec" />
    <File subtype="Code" buildaction="EmbedAsResource" name="test/data/openpgp/dsa/sigs/dsa-1024-160-sign.gpg" resource_id="test.data.openpgp.dsa.sigs.dsa-1024-160-sign.gpg" />
    <File subtype="Code" buildaction="EmbedAsResource" name="test/data/openpgp/dsa/sigs/dsa-1024-224-sign.gpg" resource_id="test.data.openpgp.dsa.sigs.dsa-1024-224-sign.gpg" />
    <File subtype="Code" buildaction="EmbedAsResource" name="test/data/openpgp/dsa/sigs/dsa-1024-256-sign.gpg" resource_id="test.data.openpgp.dsa.sigs.dsa-1024-256-sign.gpg" />
    <File subtype="Code" buildaction="EmbedAsResource" name="test/data/openpgp/dsa/sigs/dsa-1024-384-sign.gpg" resource_id="test.data.openpgp.dsa.sigs.dsa-1024-384-sign.gpg" />
    <File subtype="Code" buildaction="EmbedAsResource" name="test/data/openpgp/dsa/sigs/dsa-1024-512-sign.gpg" resource_id="test.data.openpgp.dsa.sigs.dsa-1024-512-sign.gpg" />
    <File subtype="Code" buildaction="EmbedAsResource" name="test/data/openpgp/dsa/sigs/dsa-15360-512-sign.gpg" resource_id="test.data.openpgp.dsa.sigs.dsa-15360-512-sign.gpg" />
    <File subtype="Code" buildaction="EmbedAsResource" name="test/data/openpgp/dsa/sigs/dsa-2048-224-sign.gpg" resource_id="test.data.openpgp.dsa.sigs.dsa-2048-224-sign.gpg" />
    <File subtype="Code" buildaction="EmbedAsResource" name="test/data/openpgp/dsa/sigs/dsa-3072-256-sign.gpg" resource_id="test.data.openpgp.dsa.sigs.dsa-3072-256-sign.gpg" />
    <File subtype="Code" buildaction="EmbedAsResource" name="test/data/openpgp/dsa/sigs/dsa-7680-384-sign.gpg" resource_id="test.data.openpgp.dsa.sigs.dsa-7680-384-sign.gpg" />
    <File subtype="Code" buildaction="Nothing" name="test/data/openpgp/dsa/README.txt" />
    <File subtype="Code" buildaction="EmbedAsResource" name="test/data/openssl/dsa/openssl_dsa_aes128_cbc.pem" resource_id="test.data.openssl.dsa.openssl_dsa_aes128_cbc.pem" />
    <File subtype="Code" buildaction="EmbedAsResource" name="test/data/openssl/dsa/openssl_dsa_aes128_cfb.pem" resource_id="test.data.openssl.dsa.openssl_dsa_aes128_cfb.pem" />
    <File subtype="Code" buildaction="EmbedAsResource" name="test/data/openssl/dsa/openssl_dsa_aes128_ecb.pem" resource_id="test.data.openssl.dsa.openssl_dsa_aes128_ecb.pem" />
    <File subtype="Code" buildaction="EmbedAsResource" name="test/data/openssl/dsa/openssl_dsa_aes128_ofb.pem" resource_id="test.data.openssl.dsa.openssl_dsa_aes128_ofb.pem" />
    <File subtype="Code" buildaction="EmbedAsResource" name="test/data/openssl/dsa/openssl_dsa_aes192_cbc.pem" resource_id="test.data.openssl.dsa.openssl_dsa_aes192_cbc.pem" />
    <File subtype="Code" buildaction="EmbedAsResource" name="test/data/openssl/dsa/openssl_dsa_aes192_cfb.pem" resource_id="test.data.openssl.dsa.openssl_dsa_aes192_cfb.pem" />
    <File subtype="Code" buildaction="EmbedAsResource" name="test/data/openssl/dsa/openssl_dsa_aes192_ecb.pem" resource_id="test.data.openssl.dsa.openssl_dsa_aes192_ecb.pem" />
    <File subtype="Code" buildaction="EmbedAsResource" name="test/data/openssl/dsa/openssl_dsa_aes192_ofb.pem" resource_id="test.data.openssl.dsa.openssl_dsa_aes192_ofb.pem" />
    <File subtype="Code" buildaction="EmbedAsResource" name="test/data/openssl/dsa/openssl_dsa_aes256_cbc.pem" resource_id="test.data.openssl.dsa.openssl_dsa_aes256_cbc.pem" />
    <File subtype="Code" buildaction="EmbedAsResource" name="test/data/openssl/dsa/openssl_dsa_aes256_cfb.pem" resource_id="test.data.openssl.dsa.openssl_dsa_aes256_cfb.pem" />
    <File subtype="Code" buildaction="EmbedAsResource" name="test/data/openssl/dsa/openssl_dsa_aes256_ecb.pem" resource_id="test.data.openssl.dsa.openssl_dsa_aes256_ecb.pem" />
    <File subtype="Code" buildaction="EmbedAsResource" name="test/data/openssl/dsa/openssl_dsa_aes256_ofb.pem" resource_id="test.data.openssl.dsa.openssl_dsa_aes256_ofb.pem" />
    <File subtype="Code" buildaction="EmbedAsResource" name="test/data/openssl/dsa/openssl_dsa_blowfish_cbc.pem" resource_id="test.data.openssl.dsa.openssl_dsa_blowfish_cbc.pem" />
    <File subtype="Code" buildaction="EmbedAsResource" name="test/data/openssl/dsa/openssl_dsa_blowfish_cfb.pem" resource_id="test.data.openssl.dsa.openssl_dsa_blowfish_cfb.pem" />
    <File subtype="Code" buildaction="EmbedAsResource" name="test/data/openssl/dsa/openssl_dsa_blowfish_ecb.pem" resource_id="test.data.openssl.dsa.openssl_dsa_blowfish_ecb.pem" />
    <File subtype="Code" buildaction="EmbedAsResource" name="test/data/openssl/dsa/openssl_dsa_blowfish_ofb.pem" resource_id="test.data.openssl.dsa.openssl_dsa_blowfish_ofb.pem" />
    <File subtype="Code" buildaction="EmbedAsResource" name="test/data/openssl/dsa/openssl_dsa_des1_cbc.pem" resource_id="test.data.openssl.dsa.openssl_dsa_des1_cbc.pem" />
    <File subtype="Code" buildaction="EmbedAsResource" name="test/data/openssl/dsa/openssl_dsa_des1_cfb.pem" resource_id="test.data.openssl.dsa.openssl_dsa_des1_cfb.pem" />
    <File subtype="Code" buildaction="EmbedAsResource" name="test/data/openssl/dsa/openssl_dsa_des1_ecb.pem" resource_id="test.data.openssl.dsa.openssl_dsa_des1_ecb.pem" />
    <File subtype="Code" buildaction="EmbedAsResource" name="test/data/openssl/dsa/openssl_dsa_des1_ofb.pem" resource_id="test.data.openssl.dsa.openssl_dsa_des1_ofb.pem" />
    <File subtype="Code" buildaction="EmbedAsResource" name="test/data/openssl/dsa/openssl_dsa_des2_cbc.pem" resource_id="test.data.openssl.dsa.openssl_dsa_des2_cbc.pem" />
    <File subtype="Code" buildaction="EmbedAsResource" name="test/data/openssl/dsa/openssl_dsa_des2_cfb.pem" resource_id="test.data.openssl.dsa.openssl_dsa_des2_cfb.pem" />
    <File subtype="Code" buildaction="EmbedAsResource" name="test/data/openssl/dsa/openssl_dsa_des2_ecb.pem" resource_id="test.data.openssl.dsa.openssl_dsa_des2_ecb.pem" />
    <File subtype="Code" buildaction="EmbedAsResource" name="test/data/openssl/dsa/openssl_dsa_des2_ofb.pem" resource_id="test.data.openssl.dsa.openssl_dsa_des2_ofb.pem" />
    <File subtype="Code" buildaction="EmbedAsResource" name="test/data/openssl/dsa/openssl_dsa_des3_cbc.pem" resource_id="test.data.openssl.dsa.openssl_dsa_des3_cbc.pem" />
    <File subtype="Code" buildaction="EmbedAsResource" name="test/data/openssl/dsa/openssl_dsa_des3_cfb.pem" resource_id="test.data.openssl.dsa.openssl_dsa_des3_cfb.pem" />
    <File subtype="Code" buildaction="EmbedAsResource" name="test/data/openssl/dsa/openssl_dsa_des3_ecb.pem" resource_id="test.data.openssl.dsa.openssl_dsa_des3_ecb.pem" />
    <File subtype="Code" buildaction="EmbedAsResource" name="test/data/openssl/dsa/openssl_dsa_des3_ofb.pem" resource_id="test.data.openssl.dsa.openssl_dsa_des3_ofb.pem" />
    <File subtype="Code" buildaction="EmbedAsResource" name="test/data/openssl/dsa/openssl_dsa_rc2_128_cbc.pem" resource_id="test.data.openssl.dsa.openssl_dsa_rc2_128_cbc.pem" />
    <File subtype="Code" buildaction="EmbedAsResource" name="test/data/openssl/dsa/openssl_dsa_rc2_128_cfb.pem" resource_id="test.data.openssl.dsa.openssl_dsa_rc2_128_cfb.pem" />
    <File subtype="Code" buildaction="EmbedAsResource" name="test/data/openssl/dsa/openssl_dsa_rc2_128_ecb.pem" resource_id="test.data.openssl.dsa.openssl_dsa_rc2_128_ecb.pem" />
    <File subtype="Code" buildaction="EmbedAsResource" name="test/data/openssl/dsa/openssl_dsa_rc2_128_ofb.pem" resource_id="test.data.openssl.dsa.openssl_dsa_rc2_128_ofb.pem" />
    <File subtype="Code" buildaction="EmbedAsResource" name="test/data/openssl/dsa/openssl_dsa_rc2_40_cbc.pem" resource_id="test.data.openssl.dsa.openssl_dsa_rc2_40_cbc.pem" />
    <File subtype="Code" buildaction="EmbedAsResource" name="test/data/openssl/dsa/openssl_dsa_rc2_64_cbc.pem" resource_id="test.data.openssl.dsa.openssl_dsa_rc2_64_cbc.pem" />
    <File subtype="Code" buildaction="EmbedAsResource" name="test/data/openssl/dsa/openssl_dsa_unencrypted.pem" resource_id="test.data.openssl.dsa.openssl_dsa_unencrypted.pem" />
    <File subtype="Code" buildaction="Nothing" name="test/data/openssl/README.txt" />
    <File subtype="Code" buildaction="EmbedAsResource" name="test/data/openssl/rsa/openssl_rsa_aes128_cbc.pem" resource_id="test.data.openssl.rsa.openssl_rsa_aes128_cbc.pem" />
    <File subtype="Code" buildaction="EmbedAsResource" name="test/data/openssl/rsa/openssl_rsa_aes128_cfb.pem" resource_id="test.data.openssl.rsa.openssl_rsa_aes128_cfb.pem" />
    <File subtype="Code" buildaction="EmbedAsResource" name="test/data/openssl/rsa/openssl_rsa_aes128_ecb.pem" resource_id="test.data.openssl.rsa.openssl_rsa_aes128_ecb.pem" />
    <File subtype="Code" buildaction="EmbedAsResource" name="test/data/openssl/rsa/openssl_rsa_aes128_ofb.pem" resource_id="test.data.openssl.rsa.openssl_rsa_aes128_ofb.pem" />
    <File subtype="Code" buildaction="EmbedAsResource" name="test/data/openssl/rsa/openssl_rsa_aes192_cbc.pem" resource_id="test.data.openssl.rsa.openssl_rsa_aes192_cbc.pem" />
    <File subtype="Code" buildaction="EmbedAsResource" name="test/data/openssl/rsa/openssl_rsa_aes192_cfb.pem" resource_id="test.data.openssl.rsa.openssl_rsa_aes192_cfb.pem" />
    <File subtype="Code" buildaction="EmbedAsResource" name="test/data/openssl/rsa/openssl_rsa_aes192_ecb.pem" resource_id="test.data.openssl.rsa.openssl_rsa_aes192_ecb.pem" />
    <File subtype="Code" buildaction="EmbedAsResource" name="test/data/openssl/rsa/openssl_rsa_aes192_ofb.pem" resource_id="test.data.openssl.rsa.openssl_rsa_aes192_ofb.pem" />
    <File subtype="Code" buildaction="EmbedAsResource" name="test/data/openssl/rsa/openssl_rsa_aes256_cbc.pem" resource_id="test.data.openssl.rsa.openssl_rsa_aes256_cbc.pem" />
    <File subtype="Code" buildaction="EmbedAsResource" name="test/data/openssl/rsa/openssl_rsa_aes256_cfb.pem" resource_id="test.data.openssl.rsa.openssl_rsa_aes256_cfb.pem" />
    <File subtype="Code" buildaction="EmbedAsResource" name="test/data/openssl/rsa/openssl_rsa_aes256_ecb.pem" resource_id="test.data.openssl.rsa.openssl_rsa_aes256_ecb.pem" />
    <File subtype="Code" buildaction="EmbedAsResource" name="test/data/openssl/rsa/openssl_rsa_aes256_ofb.pem" resource_id="test.data.openssl.rsa.openssl_rsa_aes256_ofb.pem" />
    <File subtype="Code" buildaction="EmbedAsResource" name="test/data/openssl/rsa/openssl_rsa_blowfish_cbc.pem" resource_id="test.data.openssl.rsa.openssl_rsa_blowfish_cbc.pem" />
    <File subtype="Code" buildaction="EmbedAsResource" name="test/data/openssl/rsa/openssl_rsa_blowfish_cfb.pem" resource_id="test.data.openssl.rsa.openssl_rsa_blowfish_cfb.pem" />
    <File subtype="Code" buildaction="EmbedAsResource" name="test/data/openssl/rsa/openssl_rsa_blowfish_ecb.pem" resource_id="test.data.openssl.rsa.openssl_rsa_blowfish_ecb.pem" />
    <File subtype="Code" buildaction="EmbedAsResource" name="test/data/openssl/rsa/openssl_rsa_blowfish_ofb.pem" resource_id="test.data.openssl.rsa.openssl_rsa_blowfish_ofb.pem" />
    <File subtype="Code" buildaction="EmbedAsResource" name="test/data/openssl/rsa/openssl_rsa_des1_cbc.pem" resource_id="test.data.openssl.rsa.openssl_rsa_des1_cbc.pem" />
    <File subtype="Code" buildaction="EmbedAsResource" name="test/data/openssl/rsa/openssl_rsa_des1_cfb.pem" resource_id="test.data.openssl.rsa.openssl_rsa_des1_cfb.pem" />
    <File subtype="Code" buildaction="EmbedAsResource" name="test/data/openssl/rsa/openssl_rsa_des1_ecb.pem" resource_id="test.data.openssl.rsa.openssl_rsa_des1_ecb.pem" />
    <File subtype="Code" buildaction="EmbedAsResource" name="test/data/openssl/rsa/openssl_rsa_des1_ofb.pem" resource_id="test.data.openssl.rsa.openssl_rsa_des1_ofb.pem" />
    <File subtype="Code" buildaction="EmbedAsResource" name="test/data/openssl/rsa/openssl_rsa_des2_cbc.pem" resource_id="test.data.openssl.rsa.openssl_rsa_des2_cbc.pem" />
    <File subtype="Code" buildaction="EmbedAsResource" name="test/data/openssl/rsa/openssl_rsa_des2_cfb.pem" resource_id="test.data.openssl.rsa.openssl_rsa_des2_cfb.pem" />
    <File subtype="Code" buildaction="EmbedAsResource" name="test/data/openssl/rsa/openssl_rsa_des2_ecb.pem" resource_id="test.data.openssl.rsa.openssl_rsa_des2_ecb.pem" />
    <File subtype="Code" buildaction="EmbedAsResource" name="test/data/openssl/rsa/openssl_rsa_des2_ofb.pem" resource_id="test.data.openssl.rsa.openssl_rsa_des2_ofb.pem" />
    <File subtype="Code" buildaction="EmbedAsResource" name="test/data/openssl/rsa/openssl_rsa_des3_cbc.pem" resource_id="test.data.openssl.rsa.openssl_rsa_des3_cbc.pem" />
    <File subtype="Code" buildaction="EmbedAsResource" name="test/data/openssl/rsa/openssl_rsa_des3_cfb.pem" resource_id="test.data.openssl.rsa.openssl_rsa_des3_cfb.pem" />
    <File subtype="Code" buildaction="EmbedAsResource" name="test/data/openssl/rsa/openssl_rsa_des3_ecb.pem" resource_id="test.data.openssl.rsa.openssl_rsa_des3_ecb.pem" />
    <File subtype="Code" buildaction="EmbedAsResource" name="test/data/openssl/rsa/openssl_rsa_des3_ofb.pem" resource_id="test.data.openssl.rsa.openssl_rsa_des3_ofb.pem" />
    <File subtype="Code" buildaction="EmbedAsResource" name="test/data/openssl/rsa/openssl_rsa_rc2_128_cbc.pem" resource_id="test.data.openssl.rsa.openssl_rsa_rc2_128_cbc.pem" />
    <File subtype="Code" buildaction="EmbedAsResource" name="test/data/openssl/rsa/openssl_rsa_rc2_128_cfb.pem" resource_id="test.data.openssl.rsa.openssl_rsa_rc2_128_cfb.pem" />
    <File subtype="Code" buildaction="EmbedAsResource" name="test/data/openssl/rsa/openssl_rsa_rc2_128_ecb.pem" resource_id="test.data.openssl.rsa.openssl_rsa_rc2_128_ecb.pem" />
    <File subtype="Code" buildaction="EmbedAsResource" name="test/data/openssl/rsa/openssl_rsa_rc2_128_ofb.pem" resource_id="test.data.openssl.rsa.openssl_rsa_rc2_128_ofb.pem" />
    <File subtype="Code" buildaction="EmbedAsResource" name="test/data/openssl/rsa/openssl_rsa_rc2_40_cbc.pem" resource_id="test.data.openssl.rsa.openssl_rsa_rc2_40_cbc.pem" />
    <File subtype="Code" buildaction="EmbedAsResource" name="test/data/openssl/rsa/openssl_rsa_rc2_64_cbc.pem" resource_id="test.data.openssl.rsa.openssl_rsa_rc2_64_cbc.pem" />
    <File subtype="Code" buildaction="EmbedAsResource" name="test/data/openssl/rsa/openssl_rsa_unencrypted.pem" resource_id="test.data.openssl.rsa.openssl_rsa_unencrypted.pem" />
    <File subtype="Code" buildaction="EmbedAsResource" name="test/data/PKITS/certs/AllCertificatesanyPolicyTest11EE.crt" resource_id="test.data.PKITS.certs.AllCertificatesanyPolicyTest11EE.crt" />
    <File subtype="Code" buildaction="EmbedAsResource" name="test/data/PKITS/certs/AllCertificatesNoPoliciesTest2EE.crt" resource_id="test.data.PKITS.certs.AllCertificatesNoPoliciesTest2EE.crt" />
    <File subtype="Code" buildaction="EmbedAsResource" name="test/data/PKITS/certs/AllCertificatesSamePoliciesTest10EE.crt" resource_id="test.data.PKITS.certs.AllCertificatesSamePoliciesTest10EE.crt" />
    <File subtype="Code" buildaction="EmbedAsResource" name="test/data/PKITS/certs/AllCertificatesSamePoliciesTest13EE.crt" resource_id="test.data.PKITS.certs.AllCertificatesSamePoliciesTest13EE.crt" />
    <File subtype="Code" buildaction="EmbedAsResource" name="test/data/PKITS/certs/anyPolicyCACert.crt" resource_id="test.data.PKITS.certs.anyPolicyCACert.crt" />
    <File subtype="Code" buildaction="EmbedAsResource" name="test/data/PKITS/certs/AnyPolicyTest14EE.crt" resource_id="test.data.PKITS.certs.AnyPolicyTest14EE.crt" />
    <File subtype="Code" buildaction="EmbedAsResource" name="test/data/PKITS/certs/BadCRLIssuerNameCACert.crt" resource_id="test.data.PKITS.certs.BadCRLIssuerNameCACert.crt" />
    <File subtype="Code" buildaction="EmbedAsResource" name="test/data/PKITS/certs/BadCRLSignatureCACert.crt" resource_id="test.data.PKITS.certs.BadCRLSignatureCACert.crt" />
    <File subtype="Code" buildaction="EmbedAsResource" name="test/data/PKITS/certs/BadnotAfterDateCACert.crt" resource_id="test.data.PKITS.certs.BadnotAfterDateCACert.crt" />
    <File subtype="Code" buildaction="EmbedAsResource" name="test/data/PKITS/certs/BadnotBeforeDateCACert.crt" resource_id="test.data.PKITS.certs.BadnotBeforeDateCACert.crt" />
    <File subtype="Code" buildaction="EmbedAsResource" name="test/data/PKITS/certs/BadSignedCACert.crt" resource_id="test.data.PKITS.certs.BadSignedCACert.crt" />
    <File subtype="Code" buildaction="EmbedAsResource" name="test/data/PKITS/certs/basicConstraintsCriticalcAFalseCACert.crt" resource_id="test.data.PKITS.certs.basicConstraintsCriticalcAFalseCACert.crt" />
    <File subtype="Code" buildaction="EmbedAsResource" name="test/data/PKITS/certs/basicConstraintsNotCriticalCACert.crt" resource_id="test.data.PKITS.certs.basicConstraintsNotCriticalCACert.crt" />
    <File subtype="Code" buildaction="EmbedAsResource" name="test/data/PKITS/certs/basicConstraintsNotCriticalcAFalseCACert.crt" resource_id="test.data.PKITS.certs.basicConstraintsNotCriticalcAFalseCACert.crt" />
    <File subtype="Code" buildaction="EmbedAsResource" name="test/data/PKITS/certs/BasicSelfIssuedCRLSigningKeyCACert.crt" resource_id="test.data.PKITS.certs.BasicSelfIssuedCRLSigningKeyCACert.crt" />
    <File subtype="Code" buildaction="EmbedAsResource" name="test/data/PKITS/certs/BasicSelfIssuedCRLSigningKeyCRLCert.crt" resource_id="test.data.PKITS.certs.BasicSelfIssuedCRLSigningKeyCRLCert.crt" />
    <File subtype="Code" buildaction="EmbedAsResource" name="test/data/PKITS/certs/BasicSelfIssuedNewKeyCACert.crt" resource_id="test.data.PKITS.certs.BasicSelfIssuedNewKeyCACert.crt" />
    <File subtype="Code" buildaction="EmbedAsResource" name="test/data/PKITS/certs/BasicSelfIssuedNewKeyOldWithNewCACert.crt" resource_id="test.data.PKITS.certs.BasicSelfIssuedNewKeyOldWithNewCACert.crt" />
    <File subtype="Code" buildaction="EmbedAsResource" name="test/data/PKITS/certs/BasicSelfIssuedOldKeyCACert.crt" resource_id="test.data.PKITS.certs.BasicSelfIssuedOldKeyCACert.crt" />
    <File subtype="Code" buildaction="EmbedAsResource" name="test/data/PKITS/certs/BasicSelfIssuedOldKeyNewWithOldCACert.crt" resource_id="test.data.PKITS.certs.BasicSelfIssuedOldKeyNewWithOldCACert.crt" />
    <File subtype="Code" buildaction="EmbedAsResource" name="test/data/PKITS/certs/CPSPointerQualifierTest20EE.crt" resource_id="test.data.PKITS.certs.CPSPointerQualifierTest20EE.crt" />
    <File subtype="Code" buildaction="EmbedAsResource" name="test/data/PKITS/certs/deltaCRLCA1Cert.crt" resource_id="test.data.PKITS.certs.deltaCRLCA1Cert.crt" />
    <File subtype="Code" buildaction="EmbedAsResource" name="test/data/PKITS/certs/deltaCRLCA2Cert.crt" resource_id="test.data.PKITS.certs.deltaCRLCA2Cert.crt" />
    <File subtype="Code" buildaction="EmbedAsResource" name="test/data/PKITS/certs/deltaCRLCA3Cert.crt" resource_id="test.data.PKITS.certs.deltaCRLCA3Cert.crt" />
    <File subtype="Code" buildaction="EmbedAsResource" name="test/data/PKITS/certs/deltaCRLIndicatorNoBaseCACert.crt" resource_id="test.data.PKITS.certs.deltaCRLIndicatorNoBaseCACert.crt" />
    <File subtype="Code" buildaction="EmbedAsResource" name="test/data/PKITS/certs/DifferentPoliciesTest12EE.crt" resource_id="test.data.PKITS.certs.DifferentPoliciesTest12EE.crt" />
    <File subtype="Code" buildaction="EmbedAsResource" name="test/data/PKITS/certs/DifferentPoliciesTest3EE.crt" resource_id="test.data.PKITS.certs.DifferentPoliciesTest3EE.crt" />
    <File subtype="Code" buildaction="EmbedAsResource" name="test/data/PKITS/certs/DifferentPoliciesTest4EE.crt" resource_id="test.data.PKITS.certs.DifferentPoliciesTest4EE.crt" />
    <File subtype="Code" buildaction="EmbedAsResource" name="test/data/PKITS/certs/DifferentPoliciesTest5EE.crt" resource_id="test.data.PKITS.certs.DifferentPoliciesTest5EE.crt" />
    <File subtype="Code" buildaction="EmbedAsResource" name="test/data/PKITS/certs/DifferentPoliciesTest7EE.crt" resource_id="test.data.PKITS.certs.DifferentPoliciesTest7EE.crt" />
    <File subtype="Code" buildaction="EmbedAsResource" name="test/data/PKITS/certs/DifferentPoliciesTest8EE.crt" resource_id="test.data.PKITS.certs.DifferentPoliciesTest8EE.crt" />
    <File subtype="Code" buildaction="EmbedAsResource" name="test/data/PKITS/certs/DifferentPoliciesTest9EE.crt" resource_id="test.data.PKITS.certs.DifferentPoliciesTest9EE.crt" />
    <File subtype="Code" buildaction="EmbedAsResource" name="test/data/PKITS/certs/distributionPoint1CACert.crt" resource_id="test.data.PKITS.certs.distributionPoint1CACert.crt" />
    <File subtype="Code" buildaction="EmbedAsResource" name="test/data/PKITS/certs/distributionPoint2CACert.crt" resource_id="test.data.PKITS.certs.distributionPoint2CACert.crt" />
    <File subtype="Code" buildaction="EmbedAsResource" name="test/data/PKITS/certs/DSACACert.crt" resource_id="test.data.PKITS.certs.DSACACert.crt" />
    <File subtype="Code" buildaction="EmbedAsResource" name="test/data/PKITS/certs/DSAParametersInheritedCACert.crt" resource_id="test.data.PKITS.certs.DSAParametersInheritedCACert.crt" />
    <File subtype="Code" buildaction="EmbedAsResource" name="test/data/PKITS/certs/GeneralizedTimeCRLnextUpdateCACert.crt" resource_id="test.data.PKITS.certs.GeneralizedTimeCRLnextUpdateCACert.crt" />
    <File subtype="Code" buildaction="EmbedAsResource" name="test/data/PKITS/certs/GoodCACert.crt" resource_id="test.data.PKITS.certs.GoodCACert.crt" />
    <File subtype="Code" buildaction="EmbedAsResource" name="test/data/PKITS/certs/GoodsubCACert.crt" resource_id="test.data.PKITS.certs.GoodsubCACert.crt" />
    <File subtype="Code" buildaction="EmbedAsResource" name="test/data/PKITS/certs/GoodsubCAPanyPolicyMapping1to2CACert.crt" resource_id="test.data.PKITS.certs.GoodsubCAPanyPolicyMapping1to2CACert.crt" />
    <File subtype="Code" buildaction="EmbedAsResource" name="test/data/PKITS/certs/indirectCRLCA1Cert.crt" resource_id="test.data.PKITS.certs.indirectCRLCA1Cert.crt" />
    <File subtype="Code" buildaction="EmbedAsResource" name="test/data/PKITS/certs/indirectCRLCA2Cert.crt" resource_id="test.data.PKITS.certs.indirectCRLCA2Cert.crt" />
    <File subtype="Code" buildaction="EmbedAsResource" name="test/data/PKITS/certs/indirectCRLCA3Cert.crt" resource_id="test.data.PKITS.certs.indirectCRLCA3Cert.crt" />
    <File subtype="Code" buildaction="EmbedAsResource" name="test/data/PKITS/certs/indirectCRLCA3cRLIssuerCert.crt" resource_id="test.data.PKITS.certs.indirectCRLCA3cRLIssuerCert.crt" />
    <File subtype="Code" buildaction="EmbedAsResource" name="test/data/PKITS/certs/indirectCRLCA4Cert.crt" resource_id="test.data.PKITS.certs.indirectCRLCA4Cert.crt" />
    <File subtype="Code" buildaction="EmbedAsResource" name="test/data/PKITS/certs/indirectCRLCA4cRLIssuerCert.crt" resource_id="test.data.PKITS.certs.indirectCRLCA4cRLIssuerCert.crt" />
    <File subtype="Code" buildaction="EmbedAsResource" name="test/data/PKITS/certs/indirectCRLCA5Cert.crt" resource_id="test.data.PKITS.certs.indirectCRLCA5Cert.crt" />
    <File subtype="Code" buildaction="EmbedAsResource" name="test/data/PKITS/certs/indirectCRLCA6Cert.crt" resource_id="test.data.PKITS.certs.indirectCRLCA6Cert.crt" />
    <File subtype="Code" buildaction="EmbedAsResource" name="test/data/PKITS/certs/inhibitAnyPolicy0CACert.crt" resource_id="test.data.PKITS.certs.inhibitAnyPolicy0CACert.crt" />
    <File subtype="Code" buildaction="EmbedAsResource" name="test/data/PKITS/certs/inhibitAnyPolicy1CACert.crt" resource_id="test.data.PKITS.certs.inhibitAnyPolicy1CACert.crt" />
    <File subtype="Code" buildaction="EmbedAsResource" name="test/data/PKITS/certs/inhibitAnyPolicy1SelfIssuedCACert.crt" resource_id="test.data.PKITS.certs.inhibitAnyPolicy1SelfIssuedCACert.crt" />
    <File subtype="Code" buildaction="EmbedAsResource" name="test/data/PKITS/certs/inhibitAnyPolicy1SelfIssuedsubCA2Cert.crt" resource_id="test.data.PKITS.certs.inhibitAnyPolicy1SelfIssuedsubCA2Cert.crt" />
    <File subtype="Code" buildaction="EmbedAsResource" name="test/data/PKITS/certs/inhibitAnyPolicy1subCA1Cert.crt" resource_id="test.data.PKITS.certs.inhibitAnyPolicy1subCA1Cert.crt" />
    <File subtype="Code" buildaction="EmbedAsResource" name="test/data/PKITS/certs/inhibitAnyPolicy1subCA2Cert.crt" resource_id="test.data.PKITS.certs.inhibitAnyPolicy1subCA2Cert.crt" />
    <File subtype="Code" buildaction="EmbedAsResource" name="test/data/PKITS/certs/inhibitAnyPolicy1subCAIAP5Cert.crt" resource_id="test.data.PKITS.certs.inhibitAnyPolicy1subCAIAP5Cert.crt" />
    <File subtype="Code" buildaction="EmbedAsResource" name="test/data/PKITS/certs/inhibitAnyPolicy1subsubCA2Cert.crt" resource_id="test.data.PKITS.certs.inhibitAnyPolicy1subsubCA2Cert.crt" />
    <File subtype="Code" buildaction="EmbedAsResource" name="test/data/PKITS/certs/inhibitAnyPolicy5CACert.crt" resource_id="test.data.PKITS.certs.inhibitAnyPolicy5CACert.crt" />
    <File subtype="Code" buildaction="EmbedAsResource" name="test/data/PKITS/certs/inhibitAnyPolicy5subCACert.crt" resource_id="test.data.PKITS.certs.inhibitAnyPolicy5subCACert.crt" />
    <File subtype="Code" buildaction="EmbedAsResource" name="test/data/PKITS/certs/inhibitAnyPolicy5subsubCACert.crt" resource_id="test.data.PKITS.certs.inhibitAnyPolicy5subsubCACert.crt" />
    <File subtype="Code" buildaction="EmbedAsResource" name="test/data/PKITS/certs/inhibitAnyPolicyTest3EE.crt" resource_id="test.data.PKITS.certs.inhibitAnyPolicyTest3EE.crt" />
    <File subtype="Code" buildaction="EmbedAsResource" name="test/data/PKITS/certs/inhibitPolicyMapping0CACert.crt" resource_id="test.data.PKITS.certs.inhibitPolicyMapping0CACert.crt" />
    <File subtype="Code" buildaction="EmbedAsResource" name="test/data/PKITS/certs/inhibitPolicyMapping0subCACert.crt" resource_id="test.data.PKITS.certs.inhibitPolicyMapping0subCACert.crt" />
    <File subtype="Code" buildaction="EmbedAsResource" name="test/data/PKITS/certs/inhibitPolicyMapping1P12CACert.crt" resource_id="test.data.PKITS.certs.inhibitPolicyMapping1P12CACert.crt" />
    <File subtype="Code" buildaction="EmbedAsResource" name="test/data/PKITS/certs/inhibitPolicyMapping1P12subCACert.crt" resource_id="test.data.PKITS.certs.inhibitPolicyMapping1P12subCACert.crt" />
    <File subtype="Code" buildaction="EmbedAsResource" name="test/data/PKITS/certs/inhibitPolicyMapping1P12subCAIPM5Cert.crt" resource_id="test.data.PKITS.certs.inhibitPolicyMapping1P12subCAIPM5Cert.crt" />
    <File subtype="Code" buildaction="EmbedAsResource" name="test/data/PKITS/certs/inhibitPolicyMapping1P12subsubCACert.crt" resource_id="test.data.PKITS.certs.inhibitPolicyMapping1P12subsubCACert.crt" />
    <File subtype="Code" buildaction="EmbedAsResource" name="test/data/PKITS/certs/inhibitPolicyMapping1P12subsubCAIPM5Cert.crt" resource_id="test.data.PKITS.certs.inhibitPolicyMapping1P12subsubCAIPM5Cert.crt" />
    <File subtype="Code" buildaction="EmbedAsResource" name="test/data/PKITS/certs/inhibitPolicyMapping1P1CACert.crt" resource_id="test.data.PKITS.certs.inhibitPolicyMapping1P1CACert.crt" />
    <File subtype="Code" buildaction="EmbedAsResource" name="test/data/PKITS/certs/inhibitPolicyMapping1P1SelfIssuedCACert.crt" resource_id="test.data.PKITS.certs.inhibitPolicyMapping1P1SelfIssuedCACert.crt" />
    <File subtype="Code" buildaction="EmbedAsResource" name="test/data/PKITS/certs/inhibitPolicyMapping1P1SelfIssuedsubCACert.crt" resource_id="test.data.PKITS.certs.inhibitPolicyMapping1P1SelfIssuedsubCACert.crt" />
    <File subtype="Code" buildaction="EmbedAsResource" name="test/data/PKITS/certs/inhibitPolicyMapping1P1subCACert.crt" resource_id="test.data.PKITS.certs.inhibitPolicyMapping1P1subCACert.crt" />
    <File subtype="Code" buildaction="EmbedAsResource" name="test/data/PKITS/certs/inhibitPolicyMapping1P1subsubCACert.crt" resource_id="test.data.PKITS.certs.inhibitPolicyMapping1P1subsubCACert.crt" />
    <File subtype="Code" buildaction="EmbedAsResource" name="test/data/PKITS/certs/inhibitPolicyMapping5CACert.crt" resource_id="test.data.PKITS.certs.inhibitPolicyMapping5CACert.crt" />
    <File subtype="Code" buildaction="EmbedAsResource" name="test/data/PKITS/certs/inhibitPolicyMapping5subCACert.crt" resource_id="test.data.PKITS.certs.inhibitPolicyMapping5subCACert.crt" />
    <File subtype="Code" buildaction="EmbedAsResource" name="test/data/PKITS/certs/inhibitPolicyMapping5subsubCACert.crt" resource_id="test.data.PKITS.certs.inhibitPolicyMapping5subsubCACert.crt" />
    <File subtype="Code" buildaction="EmbedAsResource" name="test/data/PKITS/certs/inhibitPolicyMapping5subsubsubCACert.crt" resource_id="test.data.PKITS.certs.inhibitPolicyMapping5subsubsubCACert.crt" />
    <File subtype="Code" buildaction="EmbedAsResource" name="test/data/PKITS/certs/InvalidBadCRLIssuerNameTest5EE.crt" resource_id="test.data.PKITS.certs.InvalidBadCRLIssuerNameTest5EE.crt" />
    <File subtype="Code" buildaction="EmbedAsResource" name="test/data/PKITS/certs/InvalidBadCRLSignatureTest4EE.crt" resource_id="test.data.PKITS.certs.InvalidBadCRLSignatureTest4EE.crt" />
    <File subtype="Code" buildaction="EmbedAsResource" name="test/data/PKITS/certs/InvalidBasicSelfIssuedCRLSigningKeyTest7EE.crt" resource_id="test.data.PKITS.certs.InvalidBasicSelfIssuedCRLSigningKeyTest7EE.crt" />
    <File subtype="Code" buildaction="EmbedAsResource" name="test/data/PKITS/certs/InvalidBasicSelfIssuedCRLSigningKeyTest8EE.crt" resource_id="test.data.PKITS.certs.InvalidBasicSelfIssuedCRLSigningKeyTest8EE.crt" />
    <File subtype="Code" buildaction="EmbedAsResource" name="test/data/PKITS/certs/InvalidBasicSelfIssuedNewWithOldTest5EE.crt" resource_id="test.data.PKITS.certs.InvalidBasicSelfIssuedNewWithOldTest5EE.crt" />
    <File subtype="Code" buildaction="EmbedAsResource" name="test/data/PKITS/certs/InvalidBasicSelfIssuedOldWithNewTest2EE.crt" resource_id="test.data.PKITS.certs.InvalidBasicSelfIssuedOldWithNewTest2EE.crt" />
    <File subtype="Code" buildaction="EmbedAsResource" name="test/data/PKITS/certs/InvalidcAFalseTest2EE.crt" resource_id="test.data.PKITS.certs.InvalidcAFalseTest2EE.crt" />
    <File subtype="Code" buildaction="EmbedAsResource" name="test/data/PKITS/certs/InvalidcAFalseTest3EE.crt" resource_id="test.data.PKITS.certs.InvalidcAFalseTest3EE.crt" />
    <File subtype="Code" buildaction="EmbedAsResource" name="test/data/PKITS/certs/InvalidCAnotAfterDateTest5EE.crt" resource_id="test.data.PKITS.certs.InvalidCAnotAfterDateTest5EE.crt" />
    <File subtype="Code" buildaction="EmbedAsResource" name="test/data/PKITS/certs/InvalidCAnotBeforeDateTest1EE.crt" resource_id="test.data.PKITS.certs.InvalidCAnotBeforeDateTest1EE.crt" />
    <File subtype="Code" buildaction="EmbedAsResource" name="test/data/PKITS/certs/InvalidCASignatureTest2EE.crt" resource_id="test.data.PKITS.certs.InvalidCASignatureTest2EE.crt" />
    <File subtype="Code" buildaction="EmbedAsResource" name="test/data/PKITS/certs/InvalidcRLIssuerTest27EE.crt" resource_id="test.data.PKITS.certs.InvalidcRLIssuerTest27EE.crt" />
    <File subtype="Code" buildaction="EmbedAsResource" name="test/data/PKITS/certs/InvalidcRLIssuerTest31EE.crt" resource_id="test.data.PKITS.certs.InvalidcRLIssuerTest31EE.crt" />
    <File subtype="Code" buildaction="EmbedAsResource" name="test/data/PKITS/certs/InvalidcRLIssuerTest32EE.crt" resource_id="test.data.PKITS.certs.InvalidcRLIssuerTest32EE.crt" />
    <File subtype="Code" buildaction="EmbedAsResource" name="test/data/PKITS/certs/InvalidcRLIssuerTest34EE.crt" resource_id="test.data.PKITS.certs.InvalidcRLIssuerTest34EE.crt" />
    <File subtype="Code" buildaction="EmbedAsResource" name="test/data/PKITS/certs/InvalidcRLIssuerTest35EE.crt" resource_id="test.data.PKITS.certs.InvalidcRLIssuerTest35EE.crt" />
    <File subtype="Code" buildaction="EmbedAsResource" name="test/data/PKITS/certs/InvaliddeltaCRLIndicatorNoBaseTest1EE.crt" resource_id="test.data.PKITS.certs.InvaliddeltaCRLIndicatorNoBaseTest1EE.crt" />
    <File subtype="Code" buildaction="EmbedAsResource" name="test/data/PKITS/certs/InvaliddeltaCRLTest10EE.crt" resource_id="test.data.PKITS.certs.InvaliddeltaCRLTest10EE.crt" />
    <File subtype="Code" buildaction="EmbedAsResource" name="test/data/PKITS/certs/InvaliddeltaCRLTest3EE.crt" resource_id="test.data.PKITS.certs.InvaliddeltaCRLTest3EE.crt" />
    <File subtype="Code" buildaction="EmbedAsResource" name="test/data/PKITS/certs/InvaliddeltaCRLTest4EE.crt" resource_id="test.data.PKITS.certs.InvaliddeltaCRLTest4EE.crt" />
    <File subtype="Code" buildaction="EmbedAsResource" name="test/data/PKITS/certs/InvaliddeltaCRLTest6EE.crt" resource_id="test.data.PKITS.certs.InvaliddeltaCRLTest6EE.crt" />
    <File subtype="Code" buildaction="EmbedAsResource" name="test/data/PKITS/certs/InvaliddeltaCRLTest9EE.crt" resource_id="test.data.PKITS.certs.InvaliddeltaCRLTest9EE.crt" />
    <File subtype="Code" buildaction="EmbedAsResource" name="test/data/PKITS/certs/InvaliddistributionPointTest2EE.crt" resource_id="test.data.PKITS.certs.InvaliddistributionPointTest2EE.crt" />
    <File subtype="Code" buildaction="EmbedAsResource" name="test/data/PKITS/certs/InvaliddistributionPointTest3EE.crt" resource_id="test.data.PKITS.certs.InvaliddistributionPointTest3EE.crt" />
    <File subtype="Code" buildaction="EmbedAsResource" name="test/data/PKITS/certs/InvaliddistributionPointTest6EE.crt" resource_id="test.data.PKITS.certs.InvaliddistributionPointTest6EE.crt" />
    <File subtype="Code" buildaction="EmbedAsResource" name="test/data/PKITS/certs/InvaliddistributionPointTest8EE.crt" resource_id="test.data.PKITS.certs.InvaliddistributionPointTest8EE.crt" />
    <File subtype="Code" buildaction="EmbedAsResource" name="test/data/PKITS/certs/InvaliddistributionPointTest9EE.crt" resource_id="test.data.PKITS.certs.InvaliddistributionPointTest9EE.crt" />
    <File subtype="Code" buildaction="EmbedAsResource" name="test/data/PKITS/certs/InvalidDNandRFC822nameConstraintsTest28EE.crt" resource_id="test.data.PKITS.certs.InvalidDNandRFC822nameConstraintsTest28EE.crt" />
    <File subtype="Code" buildaction="EmbedAsResource" name="test/data/PKITS/certs/InvalidDNandRFC822nameConstraintsTest29EE.crt" resource_id="test.data.PKITS.certs.InvalidDNandRFC822nameConstraintsTest29EE.crt" />
    <File subtype="Code" buildaction="EmbedAsResource" name="test/data/PKITS/certs/InvalidDNnameConstraintsTest10EE.crt" resource_id="test.data.PKITS.certs.InvalidDNnameConstraintsTest10EE.crt" />
    <File subtype="Code" buildaction="EmbedAsResource" name="test/data/PKITS/certs/InvalidDNnameConstraintsTest12EE.crt" resource_id="test.data.PKITS.certs.InvalidDNnameConstraintsTest12EE.crt" />
    <File subtype="Code" buildaction="EmbedAsResource" name="test/data/PKITS/certs/InvalidDNnameConstraintsTest13EE.crt" resource_id="test.data.PKITS.certs.InvalidDNnameConstraintsTest13EE.crt" />
    <File subtype="Code" buildaction="EmbedAsResource" name="test/data/PKITS/certs/InvalidDNnameConstraintsTest15EE.crt" resource_id="test.data.PKITS.certs.InvalidDNnameConstraintsTest15EE.crt" />
    <File subtype="Code" buildaction="EmbedAsResource" name="test/data/PKITS/certs/InvalidDNnameConstraintsTest16EE.crt" resource_id="test.data.PKITS.certs.InvalidDNnameConstraintsTest16EE.crt" />
    <File subtype="Code" buildaction="EmbedAsResource" name="test/data/PKITS/certs/InvalidDNnameConstraintsTest17EE.crt" resource_id="test.data.PKITS.certs.InvalidDNnameConstraintsTest17EE.crt" />
    <File subtype="Code" buildaction="EmbedAsResource" name="test/data/PKITS/certs/InvalidDNnameConstraintsTest20EE.crt" resource_id="test.data.PKITS.certs.InvalidDNnameConstraintsTest20EE.crt" />
    <File subtype="Code" buildaction="EmbedAsResource" name="test/data/PKITS/certs/InvalidDNnameConstraintsTest2EE.crt" resource_id="test.data.PKITS.certs.InvalidDNnameConstraintsTest2EE.crt" />
    <File subtype="Code" buildaction="EmbedAsResource" name="test/data/PKITS/certs/InvalidDNnameConstraintsTest3EE.crt" resource_id="test.data.PKITS.certs.InvalidDNnameConstraintsTest3EE.crt" />
    <File subtype="Code" buildaction="EmbedAsResource" name="test/data/PKITS/certs/InvalidDNnameConstraintsTest7EE.crt" resource_id="test.data.PKITS.certs.InvalidDNnameConstraintsTest7EE.crt" />
    <File subtype="Code" buildaction="EmbedAsResource" name="test/data/PKITS/certs/InvalidDNnameConstraintsTest8EE.crt" resource_id="test.data.PKITS.certs.InvalidDNnameConstraintsTest8EE.crt" />
    <File subtype="Code" buildaction="EmbedAsResource" name="test/data/PKITS/certs/InvalidDNnameConstraintsTest9EE.crt" resource_id="test.data.PKITS.certs.InvalidDNnameConstraintsTest9EE.crt" />
    <File subtype="Code" buildaction="EmbedAsResource" name="test/data/PKITS/certs/InvalidDNSnameConstraintsTest31EE.crt" resource_id="test.data.PKITS.certs.InvalidDNSnameConstraintsTest31EE.crt" />
    <File subtype="Code" buildaction="EmbedAsResource" name="test/data/PKITS/certs/InvalidDNSnameConstraintsTest33EE.crt" resource_id="test.data.PKITS.certs.InvalidDNSnameConstraintsTest33EE.crt" />
    <File subtype="Code" buildaction="EmbedAsResource" name="test/data/PKITS/certs/InvalidDNSnameConstraintsTest38EE.crt" resource_id="test.data.PKITS.certs.InvalidDNSnameConstraintsTest38EE.crt" />
    <File subtype="Code" buildaction="EmbedAsResource" name="test/data/PKITS/certs/InvalidDSASignatureTest6EE.crt" resource_id="test.data.PKITS.certs.InvalidDSASignatureTest6EE.crt" />
    <File subtype="Code" buildaction="EmbedAsResource" name="test/data/PKITS/certs/InvalidEEnotAfterDateTest6EE.crt" resource_id="test.data.PKITS.certs.InvalidEEnotAfterDateTest6EE.crt" />
    <File subtype="Code" buildaction="EmbedAsResource" name="test/data/PKITS/certs/InvalidEEnotBeforeDateTest2EE.crt" resource_id="test.data.PKITS.certs.InvalidEEnotBeforeDateTest2EE.crt" />
    <File subtype="Code" buildaction="EmbedAsResource" name="test/data/PKITS/certs/InvalidEESignatureTest3EE.crt" resource_id="test.data.PKITS.certs.InvalidEESignatureTest3EE.crt" />
    <File subtype="Code" buildaction="EmbedAsResource" name="test/data/PKITS/certs/InvalidIDPwithindirectCRLTest23EE.crt" resource_id="test.data.PKITS.certs.InvalidIDPwithindirectCRLTest23EE.crt" />
    <File subtype="Code" buildaction="EmbedAsResource" name="test/data/PKITS/certs/InvalidIDPwithindirectCRLTest26EE.crt" resource_id="test.data.PKITS.certs.InvalidIDPwithindirectCRLTest26EE.crt" />
    <File subtype="Code" buildaction="EmbedAsResource" name="test/data/PKITS/certs/InvalidinhibitAnyPolicyTest1EE.crt" resource_id="test.data.PKITS.certs.InvalidinhibitAnyPolicyTest1EE.crt" />
    <File subtype="Code" buildaction="EmbedAsResource" name="test/data/PKITS/certs/InvalidinhibitAnyPolicyTest4EE.crt" resource_id="test.data.PKITS.certs.InvalidinhibitAnyPolicyTest4EE.crt" />
    <File subtype="Code" buildaction="EmbedAsResource" name="test/data/PKITS/certs/InvalidinhibitAnyPolicyTest5EE.crt" resource_id="test.data.PKITS.certs.InvalidinhibitAnyPolicyTest5EE.crt" />
    <File subtype="Code" buildaction="EmbedAsResource" name="test/data/PKITS/certs/InvalidinhibitAnyPolicyTest6EE.crt" resource_id="test.data.PKITS.certs.InvalidinhibitAnyPolicyTest6EE.crt" />
    <File subtype="Code" buildaction="EmbedAsResource" name="test/data/PKITS/certs/InvalidinhibitPolicyMappingTest1EE.crt" resource_id="test.data.PKITS.certs.InvalidinhibitPolicyMappingTest1EE.crt" />
    <File subtype="Code" buildaction="EmbedAsResource" name="test/data/PKITS/certs/InvalidinhibitPolicyMappingTest3EE.crt" resource_id="test.data.PKITS.certs.InvalidinhibitPolicyMappingTest3EE.crt" />
    <File subtype="Code" buildaction="EmbedAsResource" name="test/data/PKITS/certs/InvalidinhibitPolicyMappingTest5EE.crt" resource_id="test.data.PKITS.certs.InvalidinhibitPolicyMappingTest5EE.crt" />
    <File subtype="Code" buildaction="EmbedAsResource" name="test/data/PKITS/certs/InvalidinhibitPolicyMappingTest6EE.crt" resource_id="test.data.PKITS.certs.InvalidinhibitPolicyMappingTest6EE.crt" />
    <File subtype="Code" buildaction="EmbedAsResource" name="test/data/PKITS/certs/InvalidkeyUsageCriticalcRLSignFalseTest4EE.crt" resource_id="test.data.PKITS.certs.InvalidkeyUsageCriticalcRLSignFalseTest4EE.crt" />
    <File subtype="Code" buildaction="EmbedAsResource" name="test/data/PKITS/certs/InvalidkeyUsageCriticalkeyCertSignFalseTest1EE.crt" resource_id="test.data.PKITS.certs.InvalidkeyUsageCriticalkeyCertSignFalseTest1EE.crt" />
    <File subtype="Code" buildaction="EmbedAsResource" name="test/data/PKITS/certs/InvalidkeyUsageNotCriticalcRLSignFalseTest5EE.crt" resource_id="test.data.PKITS.certs.InvalidkeyUsageNotCriticalcRLSignFalseTest5EE.crt" />
    <File subtype="Code" buildaction="EmbedAsResource" name="test/data/PKITS/certs/InvalidkeyUsageNotCriticalkeyCertSignFalseTest2EE.crt" resource_id="test.data.PKITS.certs.InvalidkeyUsageNotCriticalkeyCertSignFalseTest2EE.crt" />
    <File subtype="Code" buildaction="EmbedAsResource" name="test/data/PKITS/certs/InvalidLongSerialNumberTest18EE.crt" resource_id="test.data.PKITS.certs.InvalidLongSerialNumberTest18EE.crt" />
    <File subtype="Code" buildaction="EmbedAsResource" name="test/data/PKITS/certs/InvalidMappingFromanyPolicyTest7EE.crt" resource_id="test.data.PKITS.certs.InvalidMappingFromanyPolicyTest7EE.crt" />
    <File subtype="Code" buildaction="EmbedAsResource" name="test/data/PKITS/certs/InvalidMappingToanyPolicyTest8EE.crt" resource_id="test.data.PKITS.certs.InvalidMappingToanyPolicyTest8EE.crt" />
    <File subtype="Code" buildaction="EmbedAsResource" name="test/data/PKITS/certs/InvalidMissingbasicConstraintsTest1EE.crt" resource_id="test.data.PKITS.certs.InvalidMissingbasicConstraintsTest1EE.crt" />
    <File subtype="Code" buildaction="EmbedAsResource" name="test/data/PKITS/certs/InvalidMissingCRLTest1EE.crt" resource_id="test.data.PKITS.certs.InvalidMissingCRLTest1EE.crt" />
    <File subtype="Code" buildaction="EmbedAsResource" name="test/data/PKITS/certs/InvalidNameChainingOrderTest2EE.crt" resource_id="test.data.PKITS.certs.InvalidNameChainingOrderTest2EE.crt" />
    <File subtype="Code" buildaction="EmbedAsResource" name="test/data/PKITS/certs/InvalidNameChainingTest1EE.crt" resource_id="test.data.PKITS.certs.InvalidNameChainingTest1EE.crt" />
    <File subtype="Code" buildaction="EmbedAsResource" name="test/data/PKITS/certs/InvalidNegativeSerialNumberTest15EE.crt" resource_id="test.data.PKITS.certs.InvalidNegativeSerialNumberTest15EE.crt" />
    <File subtype="Code" buildaction="EmbedAsResource" name="test/data/PKITS/certs/InvalidOldCRLnextUpdateTest11EE.crt" resource_id="test.data.PKITS.certs.InvalidOldCRLnextUpdateTest11EE.crt" />
    <File subtype="Code" buildaction="EmbedAsResource" name="test/data/PKITS/certs/InvalidonlyContainsAttributeCertsTest14EE.crt" resource_id="test.data.PKITS.certs.InvalidonlyContainsAttributeCertsTest14EE.crt" />
    <File subtype="Code" buildaction="EmbedAsResource" name="test/data/PKITS/certs/InvalidonlyContainsCACertsTest12EE.crt" resource_id="test.data.PKITS.certs.InvalidonlyContainsCACertsTest12EE.crt" />
    <File subtype="Code" buildaction="EmbedAsResource" name="test/data/PKITS/certs/InvalidonlyContainsUserCertsTest11EE.crt" resource_id="test.data.PKITS.certs.InvalidonlyContainsUserCertsTest11EE.crt" />
    <File subtype="Code" buildaction="EmbedAsResource" name="test/data/PKITS/certs/InvalidonlySomeReasonsTest15EE.crt" resource_id="test.data.PKITS.certs.InvalidonlySomeReasonsTest15EE.crt" />
    <File subtype="Code" buildaction="EmbedAsResource" name="test/data/PKITS/certs/InvalidonlySomeReasonsTest16EE.crt" resource_id="test.data.PKITS.certs.InvalidonlySomeReasonsTest16EE.crt" />
    <File subtype="Code" buildaction="EmbedAsResource" name="test/data/PKITS/certs/InvalidonlySomeReasonsTest17EE.crt" resource_id="test.data.PKITS.certs.InvalidonlySomeReasonsTest17EE.crt" />
    <File subtype="Code" buildaction="EmbedAsResource" name="test/data/PKITS/certs/InvalidonlySomeReasonsTest20EE.crt" resource_id="test.data.PKITS.certs.InvalidonlySomeReasonsTest20EE.crt" />
    <File subtype="Code" buildaction="EmbedAsResource" name="test/data/PKITS/certs/InvalidonlySomeReasonsTest21EE.crt" resource_id="test.data.PKITS.certs.InvalidonlySomeReasonsTest21EE.crt" />
    <File subtype="Code" buildaction="EmbedAsResource" name="test/data/PKITS/certs/InvalidpathLenConstraintTest10EE.crt" resource_id="test.data.PKITS.certs.InvalidpathLenConstraintTest10EE.crt" />
    <File subtype="Code" buildaction="EmbedAsResource" name="test/data/PKITS/certs/InvalidpathLenConstraintTest11EE.crt" resource_id="test.data.PKITS.certs.InvalidpathLenConstraintTest11EE.crt" />
    <File subtype="Code" buildaction="EmbedAsResource" name="test/data/PKITS/certs/InvalidpathLenConstraintTest12EE.crt" resource_id="test.data.PKITS.certs.InvalidpathLenConstraintTest12EE.crt" />
    <File subtype="Code" buildaction="EmbedAsResource" name="test/data/PKITS/certs/InvalidpathLenConstraintTest5EE.crt" resource_id="test.data.PKITS.certs.InvalidpathLenConstraintTest5EE.crt" />
    <File subtype="Code" buildaction="EmbedAsResource" name="test/data/PKITS/certs/InvalidpathLenConstraintTest6EE.crt" resource_id="test.data.PKITS.certs.InvalidpathLenConstraintTest6EE.crt" />
    <File subtype="Code" buildaction="EmbedAsResource" name="test/data/PKITS/certs/InvalidpathLenConstraintTest9EE.crt" resource_id="test.data.PKITS.certs.InvalidpathLenConstraintTest9EE.crt" />
    <File subtype="Code" buildaction="EmbedAsResource" name="test/data/PKITS/certs/InvalidPolicyMappingTest10EE.crt" resource_id="test.data.PKITS.certs.InvalidPolicyMappingTest10EE.crt" />
    <File subtype="Code" buildaction="EmbedAsResource" name="test/data/PKITS/certs/InvalidPolicyMappingTest2EE.crt" resource_id="test.data.PKITS.certs.InvalidPolicyMappingTest2EE.crt" />
    <File subtype="Code" buildaction="EmbedAsResource" name="test/data/PKITS/certs/InvalidPolicyMappingTest4EE.crt" resource_id="test.data.PKITS.certs.InvalidPolicyMappingTest4EE.crt" />
    <File subtype="Code" buildaction="EmbedAsResource" name="test/data/PKITS/certs/Invalidpre2000CRLnextUpdateTest12EE.crt" resource_id="test.data.PKITS.certs.Invalidpre2000CRLnextUpdateTest12EE.crt" />
    <File subtype="Code" buildaction="EmbedAsResource" name="test/data/PKITS/certs/Invalidpre2000UTCEEnotAfterDateTest7EE.crt" resource_id="test.data.PKITS.certs.Invalidpre2000UTCEEnotAfterDateTest7EE.crt" />
    <File subtype="Code" buildaction="EmbedAsResource" name="test/data/PKITS/certs/InvalidrequireExplicitPolicyTest3EE.crt" resource_id="test.data.PKITS.certs.InvalidrequireExplicitPolicyTest3EE.crt" />
    <File subtype="Code" buildaction="EmbedAsResource" name="test/data/PKITS/certs/InvalidrequireExplicitPolicyTest5EE.crt" resource_id="test.data.PKITS.certs.InvalidrequireExplicitPolicyTest5EE.crt" />
    <File subtype="Code" buildaction="EmbedAsResource" name="test/data/PKITS/certs/InvalidRevokedCATest2EE.crt" resource_id="test.data.PKITS.certs.InvalidRevokedCATest2EE.crt" />
    <File subtype="Code" buildaction="EmbedAsResource" name="test/data/PKITS/certs/InvalidRevokedEETest3EE.crt" resource_id="test.data.PKITS.certs.InvalidRevokedEETest3EE.crt" />
    <File subtype="Code" buildaction="EmbedAsResource" name="test/data/PKITS/certs/InvalidRFC822nameConstraintsTest22EE.crt" resource_id="test.data.PKITS.certs.InvalidRFC822nameConstraintsTest22EE.crt" />
    <File subtype="Code" buildaction="EmbedAsResource" name="test/data/PKITS/certs/InvalidRFC822nameConstraintsTest24EE.crt" resource_id="test.data.PKITS.certs.InvalidRFC822nameConstraintsTest24EE.crt" />
    <File subtype="Code" buildaction="EmbedAsResource" name="test/data/PKITS/certs/InvalidRFC822nameConstraintsTest26EE.crt" resource_id="test.data.PKITS.certs.InvalidRFC822nameConstraintsTest26EE.crt" />
    <File subtype="Code" buildaction="EmbedAsResource" name="test/data/PKITS/certs/InvalidSelfIssuedinhibitAnyPolicyTest10EE.crt" resource_id="test.data.PKITS.certs.InvalidSelfIssuedinhibitAnyPolicyTest10EE.crt" />
    <File subtype="Code" buildaction="EmbedAsResource" name="test/data/PKITS/certs/InvalidSelfIssuedinhibitAnyPolicyTest8EE.crt" resource_id="test.data.PKITS.certs.InvalidSelfIssuedinhibitAnyPolicyTest8EE.crt" />
    <File subtype="Code" buildaction="EmbedAsResource" name="test/data/PKITS/certs/InvalidSelfIssuedinhibitPolicyMappingTest10EE.crt" resource_id="test.data.PKITS.certs.InvalidSelfIssuedinhibitPolicyMappingTest10EE.crt" />
    <File subtype="Code" buildaction="EmbedAsResource" name="test/data/PKITS/certs/InvalidSelfIssuedinhibitPolicyMappingTest11EE.crt" resource_id="test.data.PKITS.certs.InvalidSelfIssuedinhibitPolicyMappingTest11EE.crt" />
    <File subtype="Code" buildaction="EmbedAsResource" name="test/data/PKITS/certs/InvalidSelfIssuedinhibitPolicyMappingTest8EE.crt" resource_id="test.data.PKITS.certs.InvalidSelfIssuedinhibitPolicyMappingTest8EE.crt" />
    <File subtype="Code" buildaction="EmbedAsResource" name="test/data/PKITS/certs/InvalidSelfIssuedinhibitPolicyMappingTest9EE.crt" resource_id="test.data.PKITS.certs.InvalidSelfIssuedinhibitPolicyMappingTest9EE.crt" />
    <File subtype="Code" buildaction="EmbedAsResource" name="test/data/PKITS/certs/InvalidSelfIssuedpathLenConstraintTest16EE.crt" resource_id="test.data.PKITS.certs.InvalidSelfIssuedpathLenConstraintTest16EE.crt" />
    <File subtype="Code" buildaction="EmbedAsResource" name="test/data/PKITS/certs/InvalidSelfIssuedrequireExplicitPolicyTest7EE.crt" resource_id="test.data.PKITS.certs.InvalidSelfIssuedrequireExplicitPolicyTest7EE.crt" />
    <File subtype="Code" buildaction="EmbedAsResource" name="test/data/PKITS/certs/InvalidSelfIssuedrequireExplicitPolicyTest8EE.crt" resource_id="test.data.PKITS.certs.InvalidSelfIssuedrequireExplicitPolicyTest8EE.crt" />
    <File subtype="Code" buildaction="EmbedAsResource" name="test/data/PKITS/certs/InvalidSeparateCertificateandCRLKeysTest20EE.crt" resource_id="test.data.PKITS.certs.InvalidSeparateCertificateandCRLKeysTest20EE.crt" />
    <File subtype="Code" buildaction="EmbedAsResource" name="test/data/PKITS/certs/InvalidSeparateCertificateandCRLKeysTest21EE.crt" resource_id="test.data.PKITS.certs.InvalidSeparateCertificateandCRLKeysTest21EE.crt" />
    <File subtype="Code" buildaction="EmbedAsResource" name="test/data/PKITS/certs/InvalidUnknownCriticalCertificateExtensionTest2EE.crt" resource_id="test.data.PKITS.certs.InvalidUnknownCriticalCertificateExtensionTest2EE.crt" />
    <File subtype="Code" buildaction="EmbedAsResource" name="test/data/PKITS/certs/InvalidUnknownCRLEntryExtensionTest8EE.crt" resource_id="test.data.PKITS.certs.InvalidUnknownCRLEntryExtensionTest8EE.crt" />
    <File subtype="Code" buildaction="EmbedAsResource" name="test/data/PKITS/certs/InvalidUnknownCRLExtensionTest10EE.crt" resource_id="test.data.PKITS.certs.InvalidUnknownCRLExtensionTest10EE.crt" />
    <File subtype="Code" buildaction="EmbedAsResource" name="test/data/PKITS/certs/InvalidUnknownCRLExtensionTest9EE.crt" resource_id="test.data.PKITS.certs.InvalidUnknownCRLExtensionTest9EE.crt" />
    <File subtype="Code" buildaction="EmbedAsResource" name="test/data/PKITS/certs/InvalidURInameConstraintsTest35EE.crt" resource_id="test.data.PKITS.certs.InvalidURInameConstraintsTest35EE.crt" />
    <File subtype="Code" buildaction="EmbedAsResource" name="test/data/PKITS/certs/InvalidURInameConstraintsTest37EE.crt" resource_id="test.data.PKITS.certs.InvalidURInameConstraintsTest37EE.crt" />
    <File subtype="Code" buildaction="EmbedAsResource" name="test/data/PKITS/certs/InvalidWrongCRLTest6EE.crt" resource_id="test.data.PKITS.certs.InvalidWrongCRLTest6EE.crt" />
    <File subtype="Code" buildaction="EmbedAsResource" name="test/data/PKITS/certs/keyUsageCriticalcRLSignFalseCACert.crt" resource_id="test.data.PKITS.certs.keyUsageCriticalcRLSignFalseCACert.crt" />
    <File subtype="Code" buildaction="EmbedAsResource" name="test/data/PKITS/certs/keyUsageCriticalkeyCertSignFalseCACert.crt" resource_id="test.data.PKITS.certs.keyUsageCriticalkeyCertSignFalseCACert.crt" />
    <File subtype="Code" buildaction="EmbedAsResource" name="test/data/PKITS/certs/keyUsageNotCriticalCACert.crt" resource_id="test.data.PKITS.certs.keyUsageNotCriticalCACert.crt" />
    <File subtype="Code" buildaction="EmbedAsResource" name="test/data/PKITS/certs/keyUsageNotCriticalcRLSignFalseCACert.crt" resource_id="test.data.PKITS.certs.keyUsageNotCriticalcRLSignFalseCACert.crt" />
    <File subtype="Code" buildaction="EmbedAsResource" name="test/data/PKITS/certs/keyUsageNotCriticalkeyCertSignFalseCACert.crt" resource_id="test.data.PKITS.certs.keyUsageNotCriticalkeyCertSignFalseCACert.crt" />
    <File subtype="Code" buildaction="EmbedAsResource" name="test/data/PKITS/certs/LongSerialNumberCACert.crt" resource_id="test.data.PKITS.certs.LongSerialNumberCACert.crt" />
    <File subtype="Code" buildaction="EmbedAsResource" name="test/data/PKITS/certs/Mapping1to2CACert.crt" resource_id="test.data.PKITS.certs.Mapping1to2CACert.crt" />
    <File subtype="Code" buildaction="EmbedAsResource" name="test/data/PKITS/certs/MappingFromanyPolicyCACert.crt" resource_id="test.data.PKITS.certs.MappingFromanyPolicyCACert.crt" />
    <File subtype="Code" buildaction="EmbedAsResource" name="test/data/PKITS/certs/MappingToanyPolicyCACert.crt" resource_id="test.data.PKITS.certs.MappingToanyPolicyCACert.crt" />
    <File subtype="Code" buildaction="EmbedAsResource" name="test/data/PKITS/certs/MissingbasicConstraintsCACert.crt" resource_id="test.data.PKITS.certs.MissingbasicConstraintsCACert.crt" />
    <File subtype="Code" buildaction="EmbedAsResource" name="test/data/PKITS/certs/nameConstraintsDN1CACert.crt" resource_id="test.data.PKITS.certs.nameConstraintsDN1CACert.crt" />
    <File subtype="Code" buildaction="EmbedAsResource" name="test/data/PKITS/certs/nameConstraintsDN1SelfIssuedCACert.crt" resource_id="test.data.PKITS.certs.nameConstraintsDN1SelfIssuedCACert.crt" />
    <File subtype="Code" buildaction="EmbedAsResource" name="test/data/PKITS/certs/nameConstraintsDN1subCA1Cert.crt" resource_id="test.data.PKITS.certs.nameConstraintsDN1subCA1Cert.crt" />
    <File subtype="Code" buildaction="EmbedAsResource" name="test/data/PKITS/certs/nameConstraintsDN1subCA2Cert.crt" resource_id="test.data.PKITS.certs.nameConstraintsDN1subCA2Cert.crt" />
    <File subtype="Code" buildaction="EmbedAsResource" name="test/data/PKITS/certs/nameConstraintsDN1subCA3Cert.crt" resource_id="test.data.PKITS.certs.nameConstraintsDN1subCA3Cert.crt" />
    <File subtype="Code" buildaction="EmbedAsResource" name="test/data/PKITS/certs/nameConstraintsDN2CACert.crt" resource_id="test.data.PKITS.certs.nameConstraintsDN2CACert.crt" />
    <File subtype="Code" buildaction="EmbedAsResource" name="test/data/PKITS/certs/nameConstraintsDN3CACert.crt" resource_id="test.data.PKITS.certs.nameConstraintsDN3CACert.crt" />
    <File subtype="Code" buildaction="EmbedAsResource" name="test/data/PKITS/certs/nameConstraintsDN3subCA1Cert.crt" resource_id="test.data.PKITS.certs.nameConstraintsDN3subCA1Cert.crt" />
    <File subtype="Code" buildaction="EmbedAsResource" name="test/data/PKITS/certs/nameConstraintsDN3subCA2Cert.crt" resource_id="test.data.PKITS.certs.nameConstraintsDN3subCA2Cert.crt" />
    <File subtype="Code" buildaction="EmbedAsResource" name="test/data/PKITS/certs/nameConstraintsDN4CACert.crt" resource_id="test.data.PKITS.certs.nameConstraintsDN4CACert.crt" />
    <File subtype="Code" buildaction="EmbedAsResource" name="test/data/PKITS/certs/nameConstraintsDN5CACert.crt" resource_id="test.data.PKITS.certs.nameConstraintsDN5CACert.crt" />
    <File subtype="Code" buildaction="EmbedAsResource" name="test/data/PKITS/certs/nameConstraintsDNS1CACert.crt" resource_id="test.data.PKITS.certs.nameConstraintsDNS1CACert.crt" />
    <File subtype="Code" buildaction="EmbedAsResource" name="test/data/PKITS/certs/nameConstraintsDNS2CACert.crt" resource_id="test.data.PKITS.certs.nameConstraintsDNS2CACert.crt" />
    <File subtype="Code" buildaction="EmbedAsResource" name="test/data/PKITS/certs/nameConstraintsRFC822CA1Cert.crt" resource_id="test.data.PKITS.certs.nameConstraintsRFC822CA1Cert.crt" />
    <File subtype="Code" buildaction="EmbedAsResource" name="test/data/PKITS/certs/nameConstraintsRFC822CA2Cert.crt" resource_id="test.data.PKITS.certs.nameConstraintsRFC822CA2Cert.crt" />
    <File subtype="Code" buildaction="EmbedAsResource" name="test/data/PKITS/certs/nameConstraintsRFC822CA3Cert.crt" resource_id="test.data.PKITS.certs.nameConstraintsRFC822CA3Cert.crt" />
    <File subtype="Code" buildaction="EmbedAsResource" name="test/data/PKITS/certs/nameConstraintsURI1CACert.crt" resource_id="test.data.PKITS.certs.nameConstraintsURI1CACert.crt" />
    <File subtype="Code" buildaction="EmbedAsResource" name="test/data/PKITS/certs/nameConstraintsURI2CACert.crt" resource_id="test.data.PKITS.certs.nameConstraintsURI2CACert.crt" />
    <File subtype="Code" buildaction="EmbedAsResource" name="test/data/PKITS/certs/NameOrderingCACert.crt" resource_id="test.data.PKITS.certs.NameOrderingCACert.crt" />
    <File subtype="Code" buildaction="EmbedAsResource" name="test/data/PKITS/certs/NegativeSerialNumberCACert.crt" resource_id="test.data.PKITS.certs.NegativeSerialNumberCACert.crt" />
    <File subtype="Code" buildaction="EmbedAsResource" name="test/data/PKITS/certs/NoCRLCACert.crt" resource_id="test.data.PKITS.certs.NoCRLCACert.crt" />
    <File subtype="Code" buildaction="EmbedAsResource" name="test/data/PKITS/certs/NoissuingDistributionPointCACert.crt" resource_id="test.data.PKITS.certs.NoissuingDistributionPointCACert.crt" />
    <File subtype="Code" buildaction="EmbedAsResource" name="test/data/PKITS/certs/NoPoliciesCACert.crt" resource_id="test.data.PKITS.certs.NoPoliciesCACert.crt" />
    <File subtype="Code" buildaction="EmbedAsResource" name="test/data/PKITS/certs/OldCRLnextUpdateCACert.crt" resource_id="test.data.PKITS.certs.OldCRLnextUpdateCACert.crt" />
    <File subtype="Code" buildaction="EmbedAsResource" name="test/data/PKITS/certs/onlyContainsAttributeCertsCACert.crt" resource_id="test.data.PKITS.certs.onlyContainsAttributeCertsCACert.crt" />
    <File subtype="Code" buildaction="EmbedAsResource" name="test/data/PKITS/certs/onlyContainsCACertsCACert.crt" resource_id="test.data.PKITS.certs.onlyContainsCACertsCACert.crt" />
    <File subtype="Code" buildaction="EmbedAsResource" name="test/data/PKITS/certs/onlyContainsUserCertsCACert.crt" resource_id="test.data.PKITS.certs.onlyContainsUserCertsCACert.crt" />
    <File subtype="Code" buildaction="EmbedAsResource" name="test/data/PKITS/certs/onlySomeReasonsCA1Cert.crt" resource_id="test.data.PKITS.certs.onlySomeReasonsCA1Cert.crt" />
    <File subtype="Code" buildaction="EmbedAsResource" name="test/data/PKITS/certs/onlySomeReasonsCA2Cert.crt" resource_id="test.data.PKITS.certs.onlySomeReasonsCA2Cert.crt" />
    <File subtype="Code" buildaction="EmbedAsResource" name="test/data/PKITS/certs/onlySomeReasonsCA3Cert.crt" resource_id="test.data.PKITS.certs.onlySomeReasonsCA3Cert.crt" />
    <File subtype="Code" buildaction="EmbedAsResource" name="test/data/PKITS/certs/onlySomeReasonsCA4Cert.crt" resource_id="test.data.PKITS.certs.onlySomeReasonsCA4Cert.crt" />
    <File subtype="Code" buildaction="EmbedAsResource" name="test/data/PKITS/certs/OverlappingPoliciesTest6EE.crt" resource_id="test.data.PKITS.certs.OverlappingPoliciesTest6EE.crt" />
    <File subtype="Code" buildaction="EmbedAsResource" name="test/data/PKITS/certs/P12Mapping1to3CACert.crt" resource_id="test.data.PKITS.certs.P12Mapping1to3CACert.crt" />
    <File subtype="Code" buildaction="EmbedAsResource" name="test/data/PKITS/certs/P12Mapping1to3subCACert.crt" resource_id="test.data.PKITS.certs.P12Mapping1to3subCACert.crt" />
    <File subtype="Code" buildaction="EmbedAsResource" name="test/data/PKITS/certs/P12Mapping1to3subsubCACert.crt" resource_id="test.data.PKITS.certs.P12Mapping1to3subsubCACert.crt" />
    <File subtype="Code" buildaction="EmbedAsResource" name="test/data/PKITS/certs/P1anyPolicyMapping1to2CACert.crt" resource_id="test.data.PKITS.certs.P1anyPolicyMapping1to2CACert.crt" />
    <File subtype="Code" buildaction="EmbedAsResource" name="test/data/PKITS/certs/P1Mapping1to234CACert.crt" resource_id="test.data.PKITS.certs.P1Mapping1to234CACert.crt" />
    <File subtype="Code" buildaction="EmbedAsResource" name="test/data/PKITS/certs/P1Mapping1to234subCACert.crt" resource_id="test.data.PKITS.certs.P1Mapping1to234subCACert.crt" />
    <File subtype="Code" buildaction="EmbedAsResource" name="test/data/PKITS/certs/PanyPolicyMapping1to2CACert.crt" resource_id="test.data.PKITS.certs.PanyPolicyMapping1to2CACert.crt" />
    <File subtype="Code" buildaction="EmbedAsResource" name="test/data/PKITS/certs/pathLenConstraint0CACert.crt" resource_id="test.data.PKITS.certs.pathLenConstraint0CACert.crt" />
    <File subtype="Code" buildaction="EmbedAsResource" name="test/data/PKITS/certs/pathLenConstraint0SelfIssuedCACert.crt" resource_id="test.data.PKITS.certs.pathLenConstraint0SelfIssuedCACert.crt" />
    <File subtype="Code" buildaction="EmbedAsResource" name="test/data/PKITS/certs/pathLenConstraint0subCA2Cert.crt" resource_id="test.data.PKITS.certs.pathLenConstraint0subCA2Cert.crt" />
    <File subtype="Code" buildaction="EmbedAsResource" name="test/data/PKITS/certs/pathLenConstraint0subCACert.crt" resource_id="test.data.PKITS.certs.pathLenConstraint0subCACert.crt" />
    <File subtype="Code" buildaction="EmbedAsResource" name="test/data/PKITS/certs/pathLenConstraint1CACert.crt" resource_id="test.data.PKITS.certs.pathLenConstraint1CACert.crt" />
    <File subtype="Code" buildaction="EmbedAsResource" name="test/data/PKITS/certs/pathLenConstraint1SelfIssuedCACert.crt" resource_id="test.data.PKITS.certs.pathLenConstraint1SelfIssuedCACert.crt" />
    <File subtype="Code" buildaction="EmbedAsResource" name="test/data/PKITS/certs/pathLenConstraint1SelfIssuedsubCACert.crt" resource_id="test.data.PKITS.certs.pathLenConstraint1SelfIssuedsubCACert.crt" />
    <File subtype="Code" buildaction="EmbedAsResource" name="test/data/PKITS/certs/pathLenConstraint1subCACert.crt" resource_id="test.data.PKITS.certs.pathLenConstraint1subCACert.crt" />
    <File subtype="Code" buildaction="EmbedAsResource" name="test/data/PKITS/certs/pathLenConstraint6CACert.crt" resource_id="test.data.PKITS.certs.pathLenConstraint6CACert.crt" />
    <File subtype="Code" buildaction="EmbedAsResource" name="test/data/PKITS/certs/pathLenConstraint6subCA0Cert.crt" resource_id="test.data.PKITS.certs.pathLenConstraint6subCA0Cert.crt" />
    <File subtype="Code" buildaction="EmbedAsResource" name="test/data/PKITS/certs/pathLenConstraint6subCA1Cert.crt" resource_id="test.data.PKITS.certs.pathLenConstraint6subCA1Cert.crt" />
    <File subtype="Code" buildaction="EmbedAsResource" name="test/data/PKITS/certs/pathLenConstraint6subCA4Cert.crt" resource_id="test.data.PKITS.certs.pathLenConstraint6subCA4Cert.crt" />
    <File subtype="Code" buildaction="EmbedAsResource" name="test/data/PKITS/certs/pathLenConstraint6subsubCA00Cert.crt" resource_id="test.data.PKITS.certs.pathLenConstraint6subsubCA00Cert.crt" />
    <File subtype="Code" buildaction="EmbedAsResource" name="test/data/PKITS/certs/pathLenConstraint6subsubCA11Cert.crt" resource_id="test.data.PKITS.certs.pathLenConstraint6subsubCA11Cert.crt" />
    <File subtype="Code" buildaction="EmbedAsResource" name="test/data/PKITS/certs/pathLenConstraint6subsubCA41Cert.crt" resource_id="test.data.PKITS.certs.pathLenConstraint6subsubCA41Cert.crt" />
    <File subtype="Code" buildaction="EmbedAsResource" name="test/data/PKITS/certs/pathLenConstraint6subsubsubCA11XCert.crt" resource_id="test.data.PKITS.certs.pathLenConstraint6subsubsubCA11XCert.crt" />
    <File subtype="Code" buildaction="EmbedAsResource" name="test/data/PKITS/certs/pathLenConstraint6subsubsubCA41XCert.crt" resource_id="test.data.PKITS.certs.pathLenConstraint6subsubsubCA41XCert.crt" />
    <File subtype="Code" buildaction="EmbedAsResource" name="test/data/PKITS/certs/PoliciesP1234CACert.crt" resource_id="test.data.PKITS.certs.PoliciesP1234CACert.crt" />
    <File subtype="Code" buildaction="EmbedAsResource" name="test/data/PKITS/certs/PoliciesP1234subCAP123Cert.crt" resource_id="test.data.PKITS.certs.PoliciesP1234subCAP123Cert.crt" />
    <File subtype="Code" buildaction="EmbedAsResource" name="test/data/PKITS/certs/PoliciesP1234subsubCAP123P12Cert.crt" resource_id="test.data.PKITS.certs.PoliciesP1234subsubCAP123P12Cert.crt" />
    <File subtype="Code" buildaction="EmbedAsResource" name="test/data/PKITS/certs/PoliciesP123CACert.crt" resource_id="test.data.PKITS.certs.PoliciesP123CACert.crt" />
    <File subtype="Code" buildaction="EmbedAsResource" name="test/data/PKITS/certs/PoliciesP123subCAP12Cert.crt" resource_id="test.data.PKITS.certs.PoliciesP123subCAP12Cert.crt" />
    <File subtype="Code" buildaction="EmbedAsResource" name="test/data/PKITS/certs/PoliciesP123subsubCAP12P1Cert.crt" resource_id="test.data.PKITS.certs.PoliciesP123subsubCAP12P1Cert.crt" />
    <File subtype="Code" buildaction="EmbedAsResource" name="test/data/PKITS/certs/PoliciesP123subsubCAP12P2Cert.crt" resource_id="test.data.PKITS.certs.PoliciesP123subsubCAP12P2Cert.crt" />
    <File subtype="Code" buildaction="EmbedAsResource" name="test/data/PKITS/certs/PoliciesP123subsubsubCAP12P2P1Cert.crt" resource_id="test.data.PKITS.certs.PoliciesP123subsubsubCAP12P2P1Cert.crt" />
    <File subtype="Code" buildaction="EmbedAsResource" name="test/data/PKITS/certs/PoliciesP12CACert.crt" resource_id="test.data.PKITS.certs.PoliciesP12CACert.crt" />
    <File subtype="Code" buildaction="EmbedAsResource" name="test/data/PKITS/certs/PoliciesP12subCAP1Cert.crt" resource_id="test.data.PKITS.certs.PoliciesP12subCAP1Cert.crt" />
    <File subtype="Code" buildaction="EmbedAsResource" name="test/data/PKITS/certs/PoliciesP12subsubCAP1P2Cert.crt" resource_id="test.data.PKITS.certs.PoliciesP12subsubCAP1P2Cert.crt" />
    <File subtype="Code" buildaction="EmbedAsResource" name="test/data/PKITS/certs/PoliciesP2subCA2Cert.crt" resource_id="test.data.PKITS.certs.PoliciesP2subCA2Cert.crt" />
    <File subtype="Code" buildaction="EmbedAsResource" name="test/data/PKITS/certs/PoliciesP2subCACert.crt" resource_id="test.data.PKITS.certs.PoliciesP2subCACert.crt" />
    <File subtype="Code" buildaction="EmbedAsResource" name="test/data/PKITS/certs/PoliciesP3CACert.crt" resource_id="test.data.PKITS.certs.PoliciesP3CACert.crt" />
    <File subtype="Code" buildaction="EmbedAsResource" name="test/data/PKITS/certs/pre2000CRLnextUpdateCACert.crt" resource_id="test.data.PKITS.certs.pre2000CRLnextUpdateCACert.crt" />
    <File subtype="Code" buildaction="EmbedAsResource" name="test/data/PKITS/certs/requireExplicitPolicy0CACert.crt" resource_id="test.data.PKITS.certs.requireExplicitPolicy0CACert.crt" />
    <File subtype="Code" buildaction="EmbedAsResource" name="test/data/PKITS/certs/requireExplicitPolicy0subCACert.crt" resource_id="test.data.PKITS.certs.requireExplicitPolicy0subCACert.crt" />
    <File subtype="Code" buildaction="EmbedAsResource" name="test/data/PKITS/certs/requireExplicitPolicy0subsubCACert.crt" resource_id="test.data.PKITS.certs.requireExplicitPolicy0subsubCACert.crt" />
    <File subtype="Code" buildaction="EmbedAsResource" name="test/data/PKITS/certs/requireExplicitPolicy0subsubsubCACert.crt" resource_id="test.data.PKITS.certs.requireExplicitPolicy0subsubsubCACert.crt" />
    <File subtype="Code" buildaction="EmbedAsResource" name="test/data/PKITS/certs/requireExplicitPolicy10CACert.crt" resource_id="test.data.PKITS.certs.requireExplicitPolicy10CACert.crt" />
    <File subtype="Code" buildaction="EmbedAsResource" name="test/data/PKITS/certs/requireExplicitPolicy10subCACert.crt" resource_id="test.data.PKITS.certs.requireExplicitPolicy10subCACert.crt" />
    <File subtype="Code" buildaction="EmbedAsResource" name="test/data/PKITS/certs/requireExplicitPolicy10subsubCACert.crt" resource_id="test.data.PKITS.certs.requireExplicitPolicy10subsubCACert.crt" />
    <File subtype="Code" buildaction="EmbedAsResource" name="test/data/PKITS/certs/requireExplicitPolicy10subsubsubCACert.crt" resource_id="test.data.PKITS.certs.requireExplicitPolicy10subsubsubCACert.crt" />
    <File subtype="Code" buildaction="EmbedAsResource" name="test/data/PKITS/certs/requireExplicitPolicy2CACert.crt" resource_id="test.data.PKITS.certs.requireExplicitPolicy2CACert.crt" />
    <File subtype="Code" buildaction="EmbedAsResource" name="test/data/PKITS/certs/requireExplicitPolicy2SelfIssuedCACert.crt" resource_id="test.data.PKITS.certs.requireExplicitPolicy2SelfIssuedCACert.crt" />
    <File subtype="Code" buildaction="EmbedAsResource" name="test/data/PKITS/certs/requireExplicitPolicy2SelfIssuedsubCACert.crt" resource_id="test.data.PKITS.certs.requireExplicitPolicy2SelfIssuedsubCACert.crt" />
    <File subtype="Code" buildaction="EmbedAsResource" name="test/data/PKITS/certs/requireExplicitPolicy2subCACert.crt" resource_id="test.data.PKITS.certs.requireExplicitPolicy2subCACert.crt" />
    <File subtype="Code" buildaction="EmbedAsResource" name="test/data/PKITS/certs/requireExplicitPolicy4CACert.crt" resource_id="test.data.PKITS.certs.requireExplicitPolicy4CACert.crt" />
    <File subtype="Code" buildaction="EmbedAsResource" name="test/data/PKITS/certs/requireExplicitPolicy4subCACert.crt" resource_id="test.data.PKITS.certs.requireExplicitPolicy4subCACert.crt" />
    <File subtype="Code" buildaction="EmbedAsResource" name="test/data/PKITS/certs/requireExplicitPolicy4subsubCACert.crt" resource_id="test.data.PKITS.certs.requireExplicitPolicy4subsubCACert.crt" />
    <File subtype="Code" buildaction="EmbedAsResource" name="test/data/PKITS/certs/requireExplicitPolicy4subsubsubCACert.crt" resource_id="test.data.PKITS.certs.requireExplicitPolicy4subsubsubCACert.crt" />
    <File subtype="Code" buildaction="EmbedAsResource" name="test/data/PKITS/certs/requireExplicitPolicy5CACert.crt" resource_id="test.data.PKITS.certs.requireExplicitPolicy5CACert.crt" />
    <File subtype="Code" buildaction="EmbedAsResource" name="test/data/PKITS/certs/requireExplicitPolicy5subCACert.crt" resource_id="test.data.PKITS.certs.requireExplicitPolicy5subCACert.crt" />
    <File subtype="Code" buildaction="EmbedAsResource" name="test/data/PKITS/certs/requireExplicitPolicy5subsubCACert.crt" resource_id="test.data.PKITS.certs.requireExplicitPolicy5subsubCACert.crt" />
    <File subtype="Code" buildaction="EmbedAsResource" name="test/data/PKITS/certs/requireExplicitPolicy5subsubsubCACert.crt" resource_id="test.data.PKITS.certs.requireExplicitPolicy5subsubsubCACert.crt" />
    <File subtype="Code" buildaction="EmbedAsResource" name="test/data/PKITS/certs/requireExplicitPolicy7CACert.crt" resource_id="test.data.PKITS.certs.requireExplicitPolicy7CACert.crt" />
    <File subtype="Code" buildaction="EmbedAsResource" name="test/data/PKITS/certs/requireExplicitPolicy7subCARE2Cert.crt" resource_id="test.data.PKITS.certs.requireExplicitPolicy7subCARE2Cert.crt" />
    <File subtype="Code" buildaction="EmbedAsResource" name="test/data/PKITS/certs/requireExplicitPolicy7subsubCARE2RE4Cert.crt" resource_id="test.data.PKITS.certs.requireExplicitPolicy7subsubCARE2RE4Cert.crt" />
    <File subtype="Code" buildaction="EmbedAsResource" name="test/data/PKITS/certs/requireExplicitPolicy7subsubsubCARE2RE4Cert.crt" resource_id="test.data.PKITS.certs.requireExplicitPolicy7subsubsubCARE2RE4Cert.crt" />
    <File subtype="Code" buildaction="EmbedAsResource" name="test/data/PKITS/certs/RevokedsubCACert.crt" resource_id="test.data.PKITS.certs.RevokedsubCACert.crt" />
    <File subtype="Code" buildaction="EmbedAsResource" name="test/data/PKITS/certs/RFC3280MandatoryAttributeTypesCACert.crt" resource_id="test.data.PKITS.certs.RFC3280MandatoryAttributeTypesCACert.crt" />
    <File subtype="Code" buildaction="EmbedAsResource" name="test/data/PKITS/certs/RFC3280OptionalAttributeTypesCACert.crt" resource_id="test.data.PKITS.certs.RFC3280OptionalAttributeTypesCACert.crt" />
    <File subtype="Code" buildaction="EmbedAsResource" name="test/data/PKITS/certs/RolloverfromPrintableStringtoUTF8StringCACert.crt" resource_id="test.data.PKITS.certs.RolloverfromPrintableStringtoUTF8StringCACert.crt" />
    <File subtype="Code" buildaction="EmbedAsResource" name="test/data/PKITS/certs/SeparateCertificateandCRLKeysCA2CertificateSigningCACert.crt" resource_id="test.data.PKITS.certs.SeparateCertificateandCRLKeysCA2CertificateSigningCACert.crt" />
    <File subtype="Code" buildaction="EmbedAsResource" name="test/data/PKITS/certs/SeparateCertificateandCRLKeysCA2CRLSigningCert.crt" resource_id="test.data.PKITS.certs.SeparateCertificateandCRLKeysCA2CRLSigningCert.crt" />
    <File subtype="Code" buildaction="EmbedAsResource" name="test/data/PKITS/certs/SeparateCertificateandCRLKeysCertificateSigningCACert.crt" resource_id="test.data.PKITS.certs.SeparateCertificateandCRLKeysCertificateSigningCACert.crt" />
    <File subtype="Code" buildaction="EmbedAsResource" name="test/data/PKITS/certs/SeparateCertificateandCRLKeysCRLSigningCert.crt" resource_id="test.data.PKITS.certs.SeparateCertificateandCRLKeysCRLSigningCert.crt" />
    <File subtype="Code" buildaction="EmbedAsResource" name="test/data/PKITS/certs/TrustAnchorRootCertificate.crt" resource_id="test.data.PKITS.certs.TrustAnchorRootCertificate.crt" />
    <File subtype="Code" buildaction="EmbedAsResource" name="test/data/PKITS/certs/TwoCRLsCACert.crt" resource_id="test.data.PKITS.certs.TwoCRLsCACert.crt" />
    <File subtype="Code" buildaction="EmbedAsResource" name="test/data/PKITS/certs/UIDCACert.crt" resource_id="test.data.PKITS.certs.UIDCACert.crt" />
    <File subtype="Code" buildaction="EmbedAsResource" name="test/data/PKITS/certs/UnknownCRLEntryExtensionCACert.crt" resource_id="test.data.PKITS.certs.UnknownCRLEntryExtensionCACert.crt" />
    <File subtype="Code" buildaction="EmbedAsResource" name="test/data/PKITS/certs/UnknownCRLExtensionCACert.crt" resource_id="test.data.PKITS.certs.UnknownCRLExtensionCACert.crt" />
    <File subtype="Code" buildaction="EmbedAsResource" name="test/data/PKITS/certs/UserNoticeQualifierTest15EE.crt" resource_id="test.data.PKITS.certs.UserNoticeQualifierTest15EE.crt" />
    <File subtype="Code" buildaction="EmbedAsResource" name="test/data/PKITS/certs/UserNoticeQualifierTest16EE.crt" resource_id="test.data.PKITS.certs.UserNoticeQualifierTest16EE.crt" />
    <File subtype="Code" buildaction="EmbedAsResource" name="test/data/PKITS/certs/UserNoticeQualifierTest17EE.crt" resource_id="test.data.PKITS.certs.UserNoticeQualifierTest17EE.crt" />
    <File subtype="Code" buildaction="EmbedAsResource" name="test/data/PKITS/certs/UserNoticeQualifierTest18EE.crt" resource_id="test.data.PKITS.certs.UserNoticeQualifierTest18EE.crt" />
    <File subtype="Code" buildaction="EmbedAsResource" name="test/data/PKITS/certs/UserNoticeQualifierTest19EE.crt" resource_id="test.data.PKITS.certs.UserNoticeQualifierTest19EE.crt" />
    <File subtype="Code" buildaction="EmbedAsResource" name="test/data/PKITS/certs/UTF8StringCaseInsensitiveMatchCACert.crt" resource_id="test.data.PKITS.certs.UTF8StringCaseInsensitiveMatchCACert.crt" />
    <File subtype="Code" buildaction="EmbedAsResource" name="test/data/PKITS/certs/UTF8StringEncodedNamesCACert.crt" resource_id="test.data.PKITS.certs.UTF8StringEncodedNamesCACert.crt" />
    <File subtype="Code" buildaction="EmbedAsResource" name="test/data/PKITS/certs/ValidbasicConstraintsNotCriticalTest4EE.crt" resource_id="test.data.PKITS.certs.ValidbasicConstraintsNotCriticalTest4EE.crt" />
    <File subtype="Code" buildaction="EmbedAsResource" name="test/data/PKITS/certs/ValidBasicSelfIssuedCRLSigningKeyTest6EE.crt" resource_id="test.data.PKITS.certs.ValidBasicSelfIssuedCRLSigningKeyTest6EE.crt" />
    <File subtype="Code" buildaction="EmbedAsResource" name="test/data/PKITS/certs/ValidBasicSelfIssuedNewWithOldTest3EE.crt" resource_id="test.data.PKITS.certs.ValidBasicSelfIssuedNewWithOldTest3EE.crt" />
    <File subtype="Code" buildaction="EmbedAsResource" name="test/data/PKITS/certs/ValidBasicSelfIssuedNewWithOldTest4EE.crt" resource_id="test.data.PKITS.certs.ValidBasicSelfIssuedNewWithOldTest4EE.crt" />
    <File subtype="Code" buildaction="EmbedAsResource" name="test/data/PKITS/certs/ValidBasicSelfIssuedOldWithNewTest1EE.crt" resource_id="test.data.PKITS.certs.ValidBasicSelfIssuedOldWithNewTest1EE.crt" />
    <File subtype="Code" buildaction="EmbedAsResource" name="test/data/PKITS/certs/ValidCertificatePathTest1EE.crt" resource_id="test.data.PKITS.certs.ValidCertificatePathTest1EE.crt" />
    <File subtype="Code" buildaction="EmbedAsResource" name="test/data/PKITS/certs/ValidcRLIssuerTest28EE.crt" resource_id="test.data.PKITS.certs.ValidcRLIssuerTest28EE.crt" />
    <File subtype="Code" buildaction="EmbedAsResource" name="test/data/PKITS/certs/ValidcRLIssuerTest29EE.crt" resource_id="test.data.PKITS.certs.ValidcRLIssuerTest29EE.crt" />
    <File subtype="Code" buildaction="EmbedAsResource" name="test/data/PKITS/certs/ValidcRLIssuerTest30EE.crt" resource_id="test.data.PKITS.certs.ValidcRLIssuerTest30EE.crt" />
    <File subtype="Code" buildaction="EmbedAsResource" name="test/data/PKITS/certs/ValidcRLIssuerTest33EE.crt" resource_id="test.data.PKITS.certs.ValidcRLIssuerTest33EE.crt" />
    <File subtype="Code" buildaction="EmbedAsResource" name="test/data/PKITS/certs/ValiddeltaCRLTest2EE.crt" resource_id="test.data.PKITS.certs.ValiddeltaCRLTest2EE.crt" />
    <File subtype="Code" buildaction="EmbedAsResource" name="test/data/PKITS/certs/ValiddeltaCRLTest5EE.crt" resource_id="test.data.PKITS.certs.ValiddeltaCRLTest5EE.crt" />
    <File subtype="Code" buildaction="EmbedAsResource" name="test/data/PKITS/certs/ValiddeltaCRLTest7EE.crt" resource_id="test.data.PKITS.certs.ValiddeltaCRLTest7EE.crt" />
    <File subtype="Code" buildaction="EmbedAsResource" name="test/data/PKITS/certs/ValiddeltaCRLTest8EE.crt" resource_id="test.data.PKITS.certs.ValiddeltaCRLTest8EE.crt" />
    <File subtype="Code" buildaction="EmbedAsResource" name="test/data/PKITS/certs/ValiddistributionPointTest1EE.crt" resource_id="test.data.PKITS.certs.ValiddistributionPointTest1EE.crt" />
    <File subtype="Code" buildaction="EmbedAsResource" name="test/data/PKITS/certs/ValiddistributionPointTest4EE.crt" resource_id="test.data.PKITS.certs.ValiddistributionPointTest4EE.crt" />
    <File subtype="Code" buildaction="EmbedAsResource" name="test/data/PKITS/certs/ValiddistributionPointTest5EE.crt" resource_id="test.data.PKITS.certs.ValiddistributionPointTest5EE.crt" />
    <File subtype="Code" buildaction="EmbedAsResource" name="test/data/PKITS/certs/ValiddistributionPointTest7EE.crt" resource_id="test.data.PKITS.certs.ValiddistributionPointTest7EE.crt" />
    <File subtype="Code" buildaction="EmbedAsResource" name="test/data/PKITS/certs/ValidDNandRFC822nameConstraintsTest27EE.crt" resource_id="test.data.PKITS.certs.ValidDNandRFC822nameConstraintsTest27EE.crt" />
    <File subtype="Code" buildaction="EmbedAsResource" name="test/data/PKITS/certs/ValidDNnameConstraintsTest11EE.crt" resource_id="test.data.PKITS.certs.ValidDNnameConstraintsTest11EE.crt" />
    <File subtype="Code" buildaction="EmbedAsResource" name="test/data/PKITS/certs/ValidDNnameConstraintsTest14EE.crt" resource_id="test.data.PKITS.certs.ValidDNnameConstraintsTest14EE.crt" />
    <File subtype="Code" buildaction="EmbedAsResource" name="test/data/PKITS/certs/ValidDNnameConstraintsTest18EE.crt" resource_id="test.data.PKITS.certs.ValidDNnameConstraintsTest18EE.crt" />
    <File subtype="Code" buildaction="EmbedAsResource" name="test/data/PKITS/certs/ValidDNnameConstraintsTest19EE.crt" resource_id="test.data.PKITS.certs.ValidDNnameConstraintsTest19EE.crt" />
    <File subtype="Code" buildaction="EmbedAsResource" name="test/data/PKITS/certs/ValidDNnameConstraintsTest1EE.crt" resource_id="test.data.PKITS.certs.ValidDNnameConstraintsTest1EE.crt" />
    <File subtype="Code" buildaction="EmbedAsResource" name="test/data/PKITS/certs/ValidDNnameConstraintsTest4EE.crt" resource_id="test.data.PKITS.certs.ValidDNnameConstraintsTest4EE.crt" />
    <File subtype="Code" buildaction="EmbedAsResource" name="test/data/PKITS/certs/ValidDNnameConstraintsTest5EE.crt" resource_id="test.data.PKITS.certs.ValidDNnameConstraintsTest5EE.crt" />
    <File subtype="Code" buildaction="EmbedAsResource" name="test/data/PKITS/certs/ValidDNnameConstraintsTest6EE.crt" resource_id="test.data.PKITS.certs.ValidDNnameConstraintsTest6EE.crt" />
    <File subtype="Code" buildaction="EmbedAsResource" name="test/data/PKITS/certs/ValidDNSnameConstraintsTest30EE.crt" resource_id="test.data.PKITS.certs.ValidDNSnameConstraintsTest30EE.crt" />
    <File subtype="Code" buildaction="EmbedAsResource" name="test/data/PKITS/certs/ValidDNSnameConstraintsTest32EE.crt" resource_id="test.data.PKITS.certs.ValidDNSnameConstraintsTest32EE.crt" />
    <File subtype="Code" buildaction="EmbedAsResource" name="test/data/PKITS/certs/ValidDSAParameterInheritanceTest5EE.crt" resource_id="test.data.PKITS.certs.ValidDSAParameterInheritanceTest5EE.crt" />
    <File subtype="Code" buildaction="EmbedAsResource" name="test/data/PKITS/certs/ValidDSASignaturesTest4EE.crt" resource_id="test.data.PKITS.certs.ValidDSASignaturesTest4EE.crt" />
    <File subtype="Code" buildaction="EmbedAsResource" name="test/data/PKITS/certs/ValidGeneralizedTimeCRLnextUpdateTest13EE.crt" resource_id="test.data.PKITS.certs.ValidGeneralizedTimeCRLnextUpdateTest13EE.crt" />
    <File subtype="Code" buildaction="EmbedAsResource" name="test/data/PKITS/certs/ValidGeneralizedTimenotAfterDateTest8EE.crt" resource_id="test.data.PKITS.certs.ValidGeneralizedTimenotAfterDateTest8EE.crt" />
    <File subtype="Code" buildaction="EmbedAsResource" name="test/data/PKITS/certs/ValidGeneralizedTimenotBeforeDateTest4EE.crt" resource_id="test.data.PKITS.certs.ValidGeneralizedTimenotBeforeDateTest4EE.crt" />
    <File subtype="Code" buildaction="EmbedAsResource" name="test/data/PKITS/certs/ValidIDPwithindirectCRLTest22EE.crt" resource_id="test.data.PKITS.certs.ValidIDPwithindirectCRLTest22EE.crt" />
    <File subtype="Code" buildaction="EmbedAsResource" name="test/data/PKITS/certs/ValidIDPwithindirectCRLTest24EE.crt" resource_id="test.data.PKITS.certs.ValidIDPwithindirectCRLTest24EE.crt" />
    <File subtype="Code" buildaction="EmbedAsResource" name="test/data/PKITS/certs/ValidIDPwithindirectCRLTest25EE.crt" resource_id="test.data.PKITS.certs.ValidIDPwithindirectCRLTest25EE.crt" />
    <File subtype="Code" buildaction="EmbedAsResource" name="test/data/PKITS/certs/ValidinhibitAnyPolicyTest2EE.crt" resource_id="test.data.PKITS.certs.ValidinhibitAnyPolicyTest2EE.crt" />
    <File subtype="Code" buildaction="EmbedAsResource" name="test/data/PKITS/certs/ValidinhibitPolicyMappingTest2EE.crt" resource_id="test.data.PKITS.certs.ValidinhibitPolicyMappingTest2EE.crt" />
    <File subtype="Code" buildaction="EmbedAsResource" name="test/data/PKITS/certs/ValidinhibitPolicyMappingTest4EE.crt" resource_id="test.data.PKITS.certs.ValidinhibitPolicyMappingTest4EE.crt" />
    <File subtype="Code" buildaction="EmbedAsResource" name="test/data/PKITS/certs/ValidkeyUsageNotCriticalTest3EE.crt" resource_id="test.data.PKITS.certs.ValidkeyUsageNotCriticalTest3EE.crt" />
    <File subtype="Code" buildaction="EmbedAsResource" name="test/data/PKITS/certs/ValidLongSerialNumberTest16EE.crt" resource_id="test.data.PKITS.certs.ValidLongSerialNumberTest16EE.crt" />
    <File subtype="Code" buildaction="EmbedAsResource" name="test/data/PKITS/certs/ValidLongSerialNumberTest17EE.crt" resource_id="test.data.PKITS.certs.ValidLongSerialNumberTest17EE.crt" />
    <File subtype="Code" buildaction="EmbedAsResource" name="test/data/PKITS/certs/ValidNameChainingCapitalizationTest5EE.crt" resource_id="test.data.PKITS.certs.ValidNameChainingCapitalizationTest5EE.crt" />
    <File subtype="Code" buildaction="EmbedAsResource" name="test/data/PKITS/certs/ValidNameChainingWhitespaceTest3EE.crt" resource_id="test.data.PKITS.certs.ValidNameChainingWhitespaceTest3EE.crt" />
    <File subtype="Code" buildaction="EmbedAsResource" name="test/data/PKITS/certs/ValidNameChainingWhitespaceTest4EE.crt" resource_id="test.data.PKITS.certs.ValidNameChainingWhitespaceTest4EE.crt" />
    <File subtype="Code" buildaction="EmbedAsResource" name="test/data/PKITS/certs/ValidNameUIDsTest6EE.crt" resource_id="test.data.PKITS.certs.ValidNameUIDsTest6EE.crt" />
    <File subtype="Code" buildaction="EmbedAsResource" name="test/data/PKITS/certs/ValidNegativeSerialNumberTest14EE.crt" resource_id="test.data.PKITS.certs.ValidNegativeSerialNumberTest14EE.crt" />
    <File subtype="Code" buildaction="EmbedAsResource" name="test/data/PKITS/certs/ValidNoissuingDistributionPointTest10EE.crt" resource_id="test.data.PKITS.certs.ValidNoissuingDistributionPointTest10EE.crt" />
    <File subtype="Code" buildaction="EmbedAsResource" name="test/data/PKITS/certs/ValidonlyContainsCACertsTest13EE.crt" resource_id="test.data.PKITS.certs.ValidonlyContainsCACertsTest13EE.crt" />
    <File subtype="Code" buildaction="EmbedAsResource" name="test/data/PKITS/certs/ValidonlySomeReasonsTest18EE.crt" resource_id="test.data.PKITS.certs.ValidonlySomeReasonsTest18EE.crt" />
    <File subtype="Code" buildaction="EmbedAsResource" name="test/data/PKITS/certs/ValidonlySomeReasonsTest19EE.crt" resource_id="test.data.PKITS.certs.ValidonlySomeReasonsTest19EE.crt" />
    <File subtype="Code" buildaction="EmbedAsResource" name="test/data/PKITS/certs/ValidpathLenConstraintTest13EE.crt" resource_id="test.data.PKITS.certs.ValidpathLenConstraintTest13EE.crt" />
    <File subtype="Code" buildaction="EmbedAsResource" name="test/data/PKITS/certs/ValidpathLenConstraintTest14EE.crt" resource_id="test.data.PKITS.certs.ValidpathLenConstraintTest14EE.crt" />
    <File subtype="Code" buildaction="EmbedAsResource" name="test/data/PKITS/certs/ValidpathLenConstraintTest7EE.crt" resource_id="test.data.PKITS.certs.ValidpathLenConstraintTest7EE.crt" />
    <File subtype="Code" buildaction="EmbedAsResource" name="test/data/PKITS/certs/ValidpathLenConstraintTest8EE.crt" resource_id="test.data.PKITS.certs.ValidpathLenConstraintTest8EE.crt" />
    <File subtype="Code" buildaction="EmbedAsResource" name="test/data/PKITS/certs/ValidPolicyMappingTest11EE.crt" resource_id="test.data.PKITS.certs.ValidPolicyMappingTest11EE.crt" />
    <File subtype="Code" buildaction="EmbedAsResource" name="test/data/PKITS/certs/ValidPolicyMappingTest12EE.crt" resource_id="test.data.PKITS.certs.ValidPolicyMappingTest12EE.crt" />
    <File subtype="Code" buildaction="EmbedAsResource" name="test/data/PKITS/certs/ValidPolicyMappingTest13EE.crt" resource_id="test.data.PKITS.certs.ValidPolicyMappingTest13EE.crt" />
    <File subtype="Code" buildaction="EmbedAsResource" name="test/data/PKITS/certs/ValidPolicyMappingTest14EE.crt" resource_id="test.data.PKITS.certs.ValidPolicyMappingTest14EE.crt" />
    <File subtype="Code" buildaction="EmbedAsResource" name="test/data/PKITS/certs/ValidPolicyMappingTest1EE.crt" resource_id="test.data.PKITS.certs.ValidPolicyMappingTest1EE.crt" />
    <File subtype="Code" buildaction="EmbedAsResource" name="test/data/PKITS/certs/ValidPolicyMappingTest3EE.crt" resource_id="test.data.PKITS.certs.ValidPolicyMappingTest3EE.crt" />
    <File subtype="Code" buildaction="EmbedAsResource" name="test/data/PKITS/certs/ValidPolicyMappingTest5EE.crt" resource_id="test.data.PKITS.certs.ValidPolicyMappingTest5EE.crt" />
    <File subtype="Code" buildaction="EmbedAsResource" name="test/data/PKITS/certs/ValidPolicyMappingTest6EE.crt" resource_id="test.data.PKITS.certs.ValidPolicyMappingTest6EE.crt" />
    <File subtype="Code" buildaction="EmbedAsResource" name="test/data/PKITS/certs/ValidPolicyMappingTest9EE.crt" resource_id="test.data.PKITS.certs.ValidPolicyMappingTest9EE.crt" />
    <File subtype="Code" buildaction="EmbedAsResource" name="test/data/PKITS/certs/Validpre2000UTCnotBeforeDateTest3EE.crt" resource_id="test.data.PKITS.certs.Validpre2000UTCnotBeforeDateTest3EE.crt" />
    <File subtype="Code" buildaction="EmbedAsResource" name="test/data/PKITS/certs/ValidrequireExplicitPolicyTest1EE.crt" resource_id="test.data.PKITS.certs.ValidrequireExplicitPolicyTest1EE.crt" />
    <File subtype="Code" buildaction="EmbedAsResource" name="test/data/PKITS/certs/ValidrequireExplicitPolicyTest2EE.crt" resource_id="test.data.PKITS.certs.ValidrequireExplicitPolicyTest2EE.crt" />
    <File subtype="Code" buildaction="EmbedAsResource" name="test/data/PKITS/certs/ValidrequireExplicitPolicyTest4EE.crt" resource_id="test.data.PKITS.certs.ValidrequireExplicitPolicyTest4EE.crt" />
    <File subtype="Code" buildaction="EmbedAsResource" name="test/data/PKITS/certs/ValidRFC3280MandatoryAttributeTypesTest7EE.crt" resource_id="test.data.PKITS.certs.ValidRFC3280MandatoryAttributeTypesTest7EE.crt" />
    <File subtype="Code" buildaction="EmbedAsResource" name="test/data/PKITS/certs/ValidRFC3280OptionalAttributeTypesTest8EE.crt" resource_id="test.data.PKITS.certs.ValidRFC3280OptionalAttributeTypesTest8EE.crt" />
    <File subtype="Code" buildaction="EmbedAsResource" name="test/data/PKITS/certs/ValidRFC822nameConstraintsTest21EE.crt" resource_id="test.data.PKITS.certs.ValidRFC822nameConstraintsTest21EE.crt" />
    <File subtype="Code" buildaction="EmbedAsResource" name="test/data/PKITS/certs/ValidRFC822nameConstraintsTest23EE.crt" resource_id="test.data.PKITS.certs.ValidRFC822nameConstraintsTest23EE.crt" />
    <File subtype="Code" buildaction="EmbedAsResource" name="test/data/PKITS/certs/ValidRFC822nameConstraintsTest25EE.crt" resource_id="test.data.PKITS.certs.ValidRFC822nameConstraintsTest25EE.crt" />
    <File subtype="Code" buildaction="EmbedAsResource" name="test/data/PKITS/certs/ValidRolloverfromPrintableStringtoUTF8StringTest10EE.crt" resource_id="test.data.PKITS.certs.ValidRolloverfromPrintableStringtoUTF8StringTest10EE.crt" />
    <File subtype="Code" buildaction="EmbedAsResource" name="test/data/PKITS/certs/ValidSelfIssuedinhibitAnyPolicyTest7EE.crt" resource_id="test.data.PKITS.certs.ValidSelfIssuedinhibitAnyPolicyTest7EE.crt" />
    <File subtype="Code" buildaction="EmbedAsResource" name="test/data/PKITS/certs/ValidSelfIssuedinhibitAnyPolicyTest9EE.crt" resource_id="test.data.PKITS.certs.ValidSelfIssuedinhibitAnyPolicyTest9EE.crt" />
    <File subtype="Code" buildaction="EmbedAsResource" name="test/data/PKITS/certs/ValidSelfIssuedinhibitPolicyMappingTest7EE.crt" resource_id="test.data.PKITS.certs.ValidSelfIssuedinhibitPolicyMappingTest7EE.crt" />
    <File subtype="Code" buildaction="EmbedAsResource" name="test/data/PKITS/certs/ValidSelfIssuedpathLenConstraintTest15EE.crt" resource_id="test.data.PKITS.certs.ValidSelfIssuedpathLenConstraintTest15EE.crt" />
    <File subtype="Code" buildaction="EmbedAsResource" name="test/data/PKITS/certs/ValidSelfIssuedpathLenConstraintTest17EE.crt" resource_id="test.data.PKITS.certs.ValidSelfIssuedpathLenConstraintTest17EE.crt" />
    <File subtype="Code" buildaction="EmbedAsResource" name="test/data/PKITS/certs/ValidSelfIssuedrequireExplicitPolicyTest6EE.crt" resource_id="test.data.PKITS.certs.ValidSelfIssuedrequireExplicitPolicyTest6EE.crt" />
    <File subtype="Code" buildaction="EmbedAsResource" name="test/data/PKITS/certs/ValidSeparateCertificateandCRLKeysTest19EE.crt" resource_id="test.data.PKITS.certs.ValidSeparateCertificateandCRLKeysTest19EE.crt" />
    <File subtype="Code" buildaction="EmbedAsResource" name="test/data/PKITS/certs/ValidTwoCRLsTest7EE.crt" resource_id="test.data.PKITS.certs.ValidTwoCRLsTest7EE.crt" />
    <File subtype="Code" buildaction="EmbedAsResource" name="test/data/PKITS/certs/ValidUnknownNotCriticalCertificateExtensionTest1EE.crt" resource_id="test.data.PKITS.certs.ValidUnknownNotCriticalCertificateExtensionTest1EE.crt" />
    <File subtype="Code" buildaction="EmbedAsResource" name="test/data/PKITS/certs/ValidURInameConstraintsTest34EE.crt" resource_id="test.data.PKITS.certs.ValidURInameConstraintsTest34EE.crt" />
    <File subtype="Code" buildaction="EmbedAsResource" name="test/data/PKITS/certs/ValidURInameConstraintsTest36EE.crt" resource_id="test.data.PKITS.certs.ValidURInameConstraintsTest36EE.crt" />
    <File subtype="Code" buildaction="EmbedAsResource" name="test/data/PKITS/certs/ValidUTF8StringCaseInsensitiveMatchTest11EE.crt" resource_id="test.data.PKITS.certs.ValidUTF8StringCaseInsensitiveMatchTest11EE.crt" />
    <File subtype="Code" buildaction="EmbedAsResource" name="test/data/PKITS/certs/ValidUTF8StringEncodedNamesTest9EE.crt" resource_id="test.data.PKITS.certs.ValidUTF8StringEncodedNamesTest9EE.crt" />
    <File subtype="Code" buildaction="EmbedAsResource" name="test/data/PKITS/certs/WrongCRLCACert.crt" resource_id="test.data.PKITS.certs.WrongCRLCACert.crt" />
    <File subtype="Code" buildaction="EmbedAsResource" name="test/data/PKITS/crls/anyPolicyCACRL.crl" resource_id="test.data.PKITS.crls.anyPolicyCACRL.crl" />
    <File subtype="Code" buildaction="EmbedAsResource" name="test/data/PKITS/crls/BadCRLIssuerNameCACRL.crl" resource_id="test.data.PKITS.crls.BadCRLIssuerNameCACRL.crl" />
    <File subtype="Code" buildaction="EmbedAsResource" name="test/data/PKITS/crls/BadCRLSignatureCACRL.crl" resource_id="test.data.PKITS.crls.BadCRLSignatureCACRL.crl" />
    <File subtype="Code" buildaction="EmbedAsResource" name="test/data/PKITS/crls/BadnotAfterDateCACRL.crl" resource_id="test.data.PKITS.crls.BadnotAfterDateCACRL.crl" />
    <File subtype="Code" buildaction="EmbedAsResource" name="test/data/PKITS/crls/BadnotBeforeDateCACRL.crl" resource_id="test.data.PKITS.crls.BadnotBeforeDateCACRL.crl" />
    <File subtype="Code" buildaction="EmbedAsResource" name="test/data/PKITS/crls/BadSignedCACRL.crl" resource_id="test.data.PKITS.crls.BadSignedCACRL.crl" />
    <File subtype="Code" buildaction="EmbedAsResource" name="test/data/PKITS/crls/basicConstraintsCriticalcAFalseCACRL.crl" resource_id="test.data.PKITS.crls.basicConstraintsCriticalcAFalseCACRL.crl" />
    <File subtype="Code" buildaction="EmbedAsResource" name="test/data/PKITS/crls/basicConstraintsNotCriticalCACRL.crl" resource_id="test.data.PKITS.crls.basicConstraintsNotCriticalCACRL.crl" />
    <File subtype="Code" buildaction="EmbedAsResource" name="test/data/PKITS/crls/basicConstraintsNotCriticalcAFalseCACRL.crl" resource_id="test.data.PKITS.crls.basicConstraintsNotCriticalcAFalseCACRL.crl" />
    <File subtype="Code" buildaction="EmbedAsResource" name="test/data/PKITS/crls/BasicSelfIssuedCRLSigningKeyCACRL.crl" resource_id="test.data.PKITS.crls.BasicSelfIssuedCRLSigningKeyCACRL.crl" />
    <File subtype="Code" buildaction="EmbedAsResource" name="test/data/PKITS/crls/BasicSelfIssuedCRLSigningKeyCRLCertCRL.crl" resource_id="test.data.PKITS.crls.BasicSelfIssuedCRLSigningKeyCRLCertCRL.crl" />
    <File subtype="Code" buildaction="EmbedAsResource" name="test/data/PKITS/crls/BasicSelfIssuedNewKeyCACRL.crl" resource_id="test.data.PKITS.crls.BasicSelfIssuedNewKeyCACRL.crl" />
    <File subtype="Code" buildaction="EmbedAsResource" name="test/data/PKITS/crls/BasicSelfIssuedOldKeyCACRL.crl" resource_id="test.data.PKITS.crls.BasicSelfIssuedOldKeyCACRL.crl" />
    <File subtype="Code" buildaction="EmbedAsResource" name="test/data/PKITS/crls/BasicSelfIssuedOldKeySelfIssuedCertCRL.crl" resource_id="test.data.PKITS.crls.BasicSelfIssuedOldKeySelfIssuedCertCRL.crl" />
    <File subtype="Code" buildaction="EmbedAsResource" name="test/data/PKITS/crls/deltaCRLCA1CRL.crl" resource_id="test.data.PKITS.crls.deltaCRLCA1CRL.crl" />
    <File subtype="Code" buildaction="EmbedAsResource" name="test/data/PKITS/crls/deltaCRLCA1deltaCRL.crl" resource_id="test.data.PKITS.crls.deltaCRLCA1deltaCRL.crl" />
    <File subtype="Code" buildaction="EmbedAsResource" name="test/data/PKITS/crls/deltaCRLCA2CRL.crl" resource_id="test.data.PKITS.crls.deltaCRLCA2CRL.crl" />
    <File subtype="Code" buildaction="EmbedAsResource" name="test/data/PKITS/crls/deltaCRLCA2deltaCRL.crl" resource_id="test.data.PKITS.crls.deltaCRLCA2deltaCRL.crl" />
    <File subtype="Code" buildaction="EmbedAsResource" name="test/data/PKITS/crls/deltaCRLCA3CRL.crl" resource_id="test.data.PKITS.crls.deltaCRLCA3CRL.crl" />
    <File subtype="Code" buildaction="EmbedAsResource" name="test/data/PKITS/crls/deltaCRLCA3deltaCRL.crl" resource_id="test.data.PKITS.crls.deltaCRLCA3deltaCRL.crl" />
    <File subtype="Code" buildaction="EmbedAsResource" name="test/data/PKITS/crls/deltaCRLIndicatorNoBaseCACRL.crl" resource_id="test.data.PKITS.crls.deltaCRLIndicatorNoBaseCACRL.crl" />
    <File subtype="Code" buildaction="EmbedAsResource" name="test/data/PKITS/crls/distributionPoint1CACRL.crl" resource_id="test.data.PKITS.crls.distributionPoint1CACRL.crl" />
    <File subtype="Code" buildaction="EmbedAsResource" name="test/data/PKITS/crls/distributionPoint2CACRL.crl" resource_id="test.data.PKITS.crls.distributionPoint2CACRL.crl" />
    <File subtype="Code" buildaction="EmbedAsResource" name="test/data/PKITS/crls/DSACACRL.crl" resource_id="test.data.PKITS.crls.DSACACRL.crl" />
    <File subtype="Code" buildaction="EmbedAsResource" name="test/data/PKITS/crls/DSAParametersInheritedCACRL.crl" resource_id="test.data.PKITS.crls.DSAParametersInheritedCACRL.crl" />
    <File subtype="Code" buildaction="EmbedAsResource" name="test/data/PKITS/crls/GeneralizedTimeCRLnextUpdateCACRL.crl" resource_id="test.data.PKITS.crls.GeneralizedTimeCRLnextUpdateCACRL.crl" />
    <File subtype="Code" buildaction="EmbedAsResource" name="test/data/PKITS/crls/GoodCACRL.crl" resource_id="test.data.PKITS.crls.GoodCACRL.crl" />
    <File subtype="Code" buildaction="EmbedAsResource" name="test/data/PKITS/crls/GoodsubCACRL.crl" resource_id="test.data.PKITS.crls.GoodsubCACRL.crl" />
    <File subtype="Code" buildaction="EmbedAsResource" name="test/data/PKITS/crls/GoodsubCAPanyPolicyMapping1to2CACRL.crl" resource_id="test.data.PKITS.crls.GoodsubCAPanyPolicyMapping1to2CACRL.crl" />
    <File subtype="Code" buildaction="EmbedAsResource" name="test/data/PKITS/crls/indirectCRLCA1CRL.crl" resource_id="test.data.PKITS.crls.indirectCRLCA1CRL.crl" />
    <File subtype="Code" buildaction="EmbedAsResource" name="test/data/PKITS/crls/indirectCRLCA3CRL.crl" resource_id="test.data.PKITS.crls.indirectCRLCA3CRL.crl" />
    <File subtype="Code" buildaction="EmbedAsResource" name="test/data/PKITS/crls/indirectCRLCA3cRLIssuerCRL.crl" resource_id="test.data.PKITS.crls.indirectCRLCA3cRLIssuerCRL.crl" />
    <File subtype="Code" buildaction="EmbedAsResource" name="test/data/PKITS/crls/indirectCRLCA4cRLIssuerCRL.crl" resource_id="test.data.PKITS.crls.indirectCRLCA4cRLIssuerCRL.crl" />
    <File subtype="Code" buildaction="EmbedAsResource" name="test/data/PKITS/crls/indirectCRLCA5CRL.crl" resource_id="test.data.PKITS.crls.indirectCRLCA5CRL.crl" />
    <File subtype="Code" buildaction="EmbedAsResource" name="test/data/PKITS/crls/inhibitAnyPolicy0CACRL.crl" resource_id="test.data.PKITS.crls.inhibitAnyPolicy0CACRL.crl" />
    <File subtype="Code" buildaction="EmbedAsResource" name="test/data/PKITS/crls/inhibitAnyPolicy1CACRL.crl" resource_id="test.data.PKITS.crls.inhibitAnyPolicy1CACRL.crl" />
    <File subtype="Code" buildaction="EmbedAsResource" name="test/data/PKITS/crls/inhibitAnyPolicy1subCA1CRL.crl" resource_id="test.data.PKITS.crls.inhibitAnyPolicy1subCA1CRL.crl" />
    <File subtype="Code" buildaction="EmbedAsResource" name="test/data/PKITS/crls/inhibitAnyPolicy1subCA2CRL.crl" resource_id="test.data.PKITS.crls.inhibitAnyPolicy1subCA2CRL.crl" />
    <File subtype="Code" buildaction="EmbedAsResource" name="test/data/PKITS/crls/inhibitAnyPolicy1subCAIAP5CRL.crl" resource_id="test.data.PKITS.crls.inhibitAnyPolicy1subCAIAP5CRL.crl" />
    <File subtype="Code" buildaction="EmbedAsResource" name="test/data/PKITS/crls/inhibitAnyPolicy1subsubCA2CRL.crl" resource_id="test.data.PKITS.crls.inhibitAnyPolicy1subsubCA2CRL.crl" />
    <File subtype="Code" buildaction="EmbedAsResource" name="test/data/PKITS/crls/inhibitAnyPolicy5CACRL.crl" resource_id="test.data.PKITS.crls.inhibitAnyPolicy5CACRL.crl" />
    <File subtype="Code" buildaction="EmbedAsResource" name="test/data/PKITS/crls/inhibitAnyPolicy5subCACRL.crl" resource_id="test.data.PKITS.crls.inhibitAnyPolicy5subCACRL.crl" />
    <File subtype="Code" buildaction="EmbedAsResource" name="test/data/PKITS/crls/inhibitAnyPolicy5subsubCACRL.crl" resource_id="test.data.PKITS.crls.inhibitAnyPolicy5subsubCACRL.crl" />
    <File subtype="Code" buildaction="EmbedAsResource" name="test/data/PKITS/crls/inhibitPolicyMapping0CACRL.crl" resource_id="test.data.PKITS.crls.inhibitPolicyMapping0CACRL.crl" />
    <File subtype="Code" buildaction="EmbedAsResource" name="test/data/PKITS/crls/inhibitPolicyMapping0subCACRL.crl" resource_id="test.data.PKITS.crls.inhibitPolicyMapping0subCACRL.crl" />
    <File subtype="Code" buildaction="EmbedAsResource" name="test/data/PKITS/crls/inhibitPolicyMapping1P12CACRL.crl" resource_id="test.data.PKITS.crls.inhibitPolicyMapping1P12CACRL.crl" />
    <File subtype="Code" buildaction="EmbedAsResource" name="test/data/PKITS/crls/inhibitPolicyMapping1P12subCACRL.crl" resource_id="test.data.PKITS.crls.inhibitPolicyMapping1P12subCACRL.crl" />
    <File subtype="Code" buildaction="EmbedAsResource" name="test/data/PKITS/crls/inhibitPolicyMapping1P12subCAIPM5CRL.crl" resource_id="test.data.PKITS.crls.inhibitPolicyMapping1P12subCAIPM5CRL.crl" />
    <File subtype="Code" buildaction="EmbedAsResource" name="test/data/PKITS/crls/inhibitPolicyMapping1P12subsubCACRL.crl" resource_id="test.data.PKITS.crls.inhibitPolicyMapping1P12subsubCACRL.crl" />
    <File subtype="Code" buildaction="EmbedAsResource" name="test/data/PKITS/crls/inhibitPolicyMapping1P12subsubCAIPM5CRL.crl" resource_id="test.data.PKITS.crls.inhibitPolicyMapping1P12subsubCAIPM5CRL.crl" />
    <File subtype="Code" buildaction="EmbedAsResource" name="test/data/PKITS/crls/inhibitPolicyMapping1P1CACRL.crl" resource_id="test.data.PKITS.crls.inhibitPolicyMapping1P1CACRL.crl" />
    <File subtype="Code" buildaction="EmbedAsResource" name="test/data/PKITS/crls/inhibitPolicyMapping1P1subCACRL.crl" resource_id="test.data.PKITS.crls.inhibitPolicyMapping1P1subCACRL.crl" />
    <File subtype="Code" buildaction="EmbedAsResource" name="test/data/PKITS/crls/inhibitPolicyMapping1P1subsubCACRL.crl" resource_id="test.data.PKITS.crls.inhibitPolicyMapping1P1subsubCACRL.crl" />
    <File subtype="Code" buildaction="EmbedAsResource" name="test/data/PKITS/crls/inhibitPolicyMapping5CACRL.crl" resource_id="test.data.PKITS.crls.inhibitPolicyMapping5CACRL.crl" />
    <File subtype="Code" buildaction="EmbedAsResource" name="test/data/PKITS/crls/inhibitPolicyMapping5subCACRL.crl" resource_id="test.data.PKITS.crls.inhibitPolicyMapping5subCACRL.crl" />
    <File subtype="Code" buildaction="EmbedAsResource" name="test/data/PKITS/crls/inhibitPolicyMapping5subsubCACRL.crl" resource_id="test.data.PKITS.crls.inhibitPolicyMapping5subsubCACRL.crl" />
    <File subtype="Code" buildaction="EmbedAsResource" name="test/data/PKITS/crls/inhibitPolicyMapping5subsubsubCACRL.crl" resource_id="test.data.PKITS.crls.inhibitPolicyMapping5subsubsubCACRL.crl" />
    <File subtype="Code" buildaction="EmbedAsResource" name="test/data/PKITS/crls/keyUsageCriticalcRLSignFalseCACRL.crl" resource_id="test.data.PKITS.crls.keyUsageCriticalcRLSignFalseCACRL.crl" />
    <File subtype="Code" buildaction="EmbedAsResource" name="test/data/PKITS/crls/keyUsageCriticalkeyCertSignFalseCACRL.crl" resource_id="test.data.PKITS.crls.keyUsageCriticalkeyCertSignFalseCACRL.crl" />
    <File subtype="Code" buildaction="EmbedAsResource" name="test/data/PKITS/crls/keyUsageNotCriticalCACRL.crl" resource_id="test.data.PKITS.crls.keyUsageNotCriticalCACRL.crl" />
    <File subtype="Code" buildaction="EmbedAsResource" name="test/data/PKITS/crls/keyUsageNotCriticalcRLSignFalseCACRL.crl" resource_id="test.data.PKITS.crls.keyUsageNotCriticalcRLSignFalseCACRL.crl" />
    <File subtype="Code" buildaction="EmbedAsResource" name="test/data/PKITS/crls/keyUsageNotCriticalkeyCertSignFalseCACRL.crl" resource_id="test.data.PKITS.crls.keyUsageNotCriticalkeyCertSignFalseCACRL.crl" />
    <File subtype="Code" buildaction="EmbedAsResource" name="test/data/PKITS/crls/LongSerialNumberCACRL.crl" resource_id="test.data.PKITS.crls.LongSerialNumberCACRL.crl" />
    <File subtype="Code" buildaction="EmbedAsResource" name="test/data/PKITS/crls/Mapping1to2CACRL.crl" resource_id="test.data.PKITS.crls.Mapping1to2CACRL.crl" />
    <File subtype="Code" buildaction="EmbedAsResource" name="test/data/PKITS/crls/MappingFromanyPolicyCACRL.crl" resource_id="test.data.PKITS.crls.MappingFromanyPolicyCACRL.crl" />
    <File subtype="Code" buildaction="EmbedAsResource" name="test/data/PKITS/crls/MappingToanyPolicyCACRL.crl" resource_id="test.data.PKITS.crls.MappingToanyPolicyCACRL.crl" />
    <File subtype="Code" buildaction="EmbedAsResource" name="test/data/PKITS/crls/MissingbasicConstraintsCACRL.crl" resource_id="test.data.PKITS.crls.MissingbasicConstraintsCACRL.crl" />
    <File subtype="Code" buildaction="EmbedAsResource" name="test/data/PKITS/crls/nameConstraintsDN1CACRL.crl" resource_id="test.data.PKITS.crls.nameConstraintsDN1CACRL.crl" />
    <File subtype="Code" buildaction="EmbedAsResource" name="test/data/PKITS/crls/nameConstraintsDN1subCA1CRL.crl" resource_id="test.data.PKITS.crls.nameConstraintsDN1subCA1CRL.crl" />
    <File subtype="Code" buildaction="EmbedAsResource" name="test/data/PKITS/crls/nameConstraintsDN1subCA2CRL.crl" resource_id="test.data.PKITS.crls.nameConstraintsDN1subCA2CRL.crl" />
    <File subtype="Code" buildaction="EmbedAsResource" name="test/data/PKITS/crls/nameConstraintsDN1subCA3CRL.crl" resource_id="test.data.PKITS.crls.nameConstraintsDN1subCA3CRL.crl" />
    <File subtype="Code" buildaction="EmbedAsResource" name="test/data/PKITS/crls/nameConstraintsDN2CACRL.crl" resource_id="test.data.PKITS.crls.nameConstraintsDN2CACRL.crl" />
    <File subtype="Code" buildaction="EmbedAsResource" name="test/data/PKITS/crls/nameConstraintsDN3CACRL.crl" resource_id="test.data.PKITS.crls.nameConstraintsDN3CACRL.crl" />
    <File subtype="Code" buildaction="EmbedAsResource" name="test/data/PKITS/crls/nameConstraintsDN3subCA1CRL.crl" resource_id="test.data.PKITS.crls.nameConstraintsDN3subCA1CRL.crl" />
    <File subtype="Code" buildaction="EmbedAsResource" name="test/data/PKITS/crls/nameConstraintsDN3subCA2CRL.crl" resource_id="test.data.PKITS.crls.nameConstraintsDN3subCA2CRL.crl" />
    <File subtype="Code" buildaction="EmbedAsResource" name="test/data/PKITS/crls/nameConstraintsDN4CACRL.crl" resource_id="test.data.PKITS.crls.nameConstraintsDN4CACRL.crl" />
    <File subtype="Code" buildaction="EmbedAsResource" name="test/data/PKITS/crls/nameConstraintsDN5CACRL.crl" resource_id="test.data.PKITS.crls.nameConstraintsDN5CACRL.crl" />
    <File subtype="Code" buildaction="EmbedAsResource" name="test/data/PKITS/crls/nameConstraintsDNS1CACRL.crl" resource_id="test.data.PKITS.crls.nameConstraintsDNS1CACRL.crl" />
    <File subtype="Code" buildaction="EmbedAsResource" name="test/data/PKITS/crls/nameConstraintsDNS2CACRL.crl" resource_id="test.data.PKITS.crls.nameConstraintsDNS2CACRL.crl" />
    <File subtype="Code" buildaction="EmbedAsResource" name="test/data/PKITS/crls/nameConstraintsRFC822CA1CRL.crl" resource_id="test.data.PKITS.crls.nameConstraintsRFC822CA1CRL.crl" />
    <File subtype="Code" buildaction="EmbedAsResource" name="test/data/PKITS/crls/nameConstraintsRFC822CA2CRL.crl" resource_id="test.data.PKITS.crls.nameConstraintsRFC822CA2CRL.crl" />
    <File subtype="Code" buildaction="EmbedAsResource" name="test/data/PKITS/crls/nameConstraintsRFC822CA3CRL.crl" resource_id="test.data.PKITS.crls.nameConstraintsRFC822CA3CRL.crl" />
    <File subtype="Code" buildaction="EmbedAsResource" name="test/data/PKITS/crls/nameConstraintsURI1CACRL.crl" resource_id="test.data.PKITS.crls.nameConstraintsURI1CACRL.crl" />
    <File subtype="Code" buildaction="EmbedAsResource" name="test/data/PKITS/crls/nameConstraintsURI2CACRL.crl" resource_id="test.data.PKITS.crls.nameConstraintsURI2CACRL.crl" />
    <File subtype="Code" buildaction="EmbedAsResource" name="test/data/PKITS/crls/NameOrderCACRL.crl" resource_id="test.data.PKITS.crls.NameOrderCACRL.crl" />
    <File subtype="Code" buildaction="EmbedAsResource" name="test/data/PKITS/crls/NegativeSerialNumberCACRL.crl" resource_id="test.data.PKITS.crls.NegativeSerialNumberCACRL.crl" />
    <File subtype="Code" buildaction="EmbedAsResource" name="test/data/PKITS/crls/NoissuingDistributionPointCACRL.crl" resource_id="test.data.PKITS.crls.NoissuingDistributionPointCACRL.crl" />
    <File subtype="Code" buildaction="EmbedAsResource" name="test/data/PKITS/crls/NoPoliciesCACRL.crl" resource_id="test.data.PKITS.crls.NoPoliciesCACRL.crl" />
    <File subtype="Code" buildaction="EmbedAsResource" name="test/data/PKITS/crls/OldCRLnextUpdateCACRL.crl" resource_id="test.data.PKITS.crls.OldCRLnextUpdateCACRL.crl" />
    <File subtype="Code" buildaction="EmbedAsResource" name="test/data/PKITS/crls/onlyContainsAttributeCertsCACRL.crl" resource_id="test.data.PKITS.crls.onlyContainsAttributeCertsCACRL.crl" />
    <File subtype="Code" buildaction="EmbedAsResource" name="test/data/PKITS/crls/onlyContainsCACertsCACRL.crl" resource_id="test.data.PKITS.crls.onlyContainsCACertsCACRL.crl" />
    <File subtype="Code" buildaction="EmbedAsResource" name="test/data/PKITS/crls/onlyContainsUserCertsCACRL.crl" resource_id="test.data.PKITS.crls.onlyContainsUserCertsCACRL.crl" />
    <File subtype="Code" buildaction="EmbedAsResource" name="test/data/PKITS/crls/onlySomeReasonsCA1compromiseCRL.crl" resource_id="test.data.PKITS.crls.onlySomeReasonsCA1compromiseCRL.crl" />
    <File subtype="Code" buildaction="EmbedAsResource" name="test/data/PKITS/crls/onlySomeReasonsCA1otherreasonsCRL.crl" resource_id="test.data.PKITS.crls.onlySomeReasonsCA1otherreasonsCRL.crl" />
    <File subtype="Code" buildaction="EmbedAsResource" name="test/data/PKITS/crls/onlySomeReasonsCA2CRL1.crl" resource_id="test.data.PKITS.crls.onlySomeReasonsCA2CRL1.crl" />
    <File subtype="Code" buildaction="EmbedAsResource" name="test/data/PKITS/crls/onlySomeReasonsCA2CRL2.crl" resource_id="test.data.PKITS.crls.onlySomeReasonsCA2CRL2.crl" />
    <File subtype="Code" buildaction="EmbedAsResource" name="test/data/PKITS/crls/onlySomeReasonsCA3compromiseCRL.crl" resource_id="test.data.PKITS.crls.onlySomeReasonsCA3compromiseCRL.crl" />
    <File subtype="Code" buildaction="EmbedAsResource" name="test/data/PKITS/crls/onlySomeReasonsCA3otherreasonsCRL.crl" resource_id="test.data.PKITS.crls.onlySomeReasonsCA3otherreasonsCRL.crl" />
    <File subtype="Code" buildaction="EmbedAsResource" name="test/data/PKITS/crls/onlySomeReasonsCA4compromiseCRL.crl" resource_id="test.data.PKITS.crls.onlySomeReasonsCA4compromiseCRL.crl" />
    <File subtype="Code" buildaction="EmbedAsResource" name="test/data/PKITS/crls/onlySomeReasonsCA4otherreasonsCRL.crl" resource_id="test.data.PKITS.crls.onlySomeReasonsCA4otherreasonsCRL.crl" />
    <File subtype="Code" buildaction="EmbedAsResource" name="test/data/PKITS/crls/P12Mapping1to3CACRL.crl" resource_id="test.data.PKITS.crls.P12Mapping1to3CACRL.crl" />
    <File subtype="Code" buildaction="EmbedAsResource" name="test/data/PKITS/crls/P12Mapping1to3subCACRL.crl" resource_id="test.data.PKITS.crls.P12Mapping1to3subCACRL.crl" />
    <File subtype="Code" buildaction="EmbedAsResource" name="test/data/PKITS/crls/P12Mapping1to3subsubCACRL.crl" resource_id="test.data.PKITS.crls.P12Mapping1to3subsubCACRL.crl" />
    <File subtype="Code" buildaction="EmbedAsResource" name="test/data/PKITS/crls/P1anyPolicyMapping1to2CACRL.crl" resource_id="test.data.PKITS.crls.P1anyPolicyMapping1to2CACRL.crl" />
    <File subtype="Code" buildaction="EmbedAsResource" name="test/data/PKITS/crls/P1Mapping1to234CACRL.crl" resource_id="test.data.PKITS.crls.P1Mapping1to234CACRL.crl" />
    <File subtype="Code" buildaction="EmbedAsResource" name="test/data/PKITS/crls/P1Mapping1to234subCACRL.crl" resource_id="test.data.PKITS.crls.P1Mapping1to234subCACRL.crl" />
    <File subtype="Code" buildaction="EmbedAsResource" name="test/data/PKITS/crls/PanyPolicyMapping1to2CACRL.crl" resource_id="test.data.PKITS.crls.PanyPolicyMapping1to2CACRL.crl" />
    <File subtype="Code" buildaction="EmbedAsResource" name="test/data/PKITS/crls/pathLenConstraint0CACRL.crl" resource_id="test.data.PKITS.crls.pathLenConstraint0CACRL.crl" />
    <File subtype="Code" buildaction="EmbedAsResource" name="test/data/PKITS/crls/pathLenConstraint0subCA2CRL.crl" resource_id="test.data.PKITS.crls.pathLenConstraint0subCA2CRL.crl" />
    <File subtype="Code" buildaction="EmbedAsResource" name="test/data/PKITS/crls/pathLenConstraint0subCACRL.crl" resource_id="test.data.PKITS.crls.pathLenConstraint0subCACRL.crl" />
    <File subtype="Code" buildaction="EmbedAsResource" name="test/data/PKITS/crls/pathLenConstraint1CACRL.crl" resource_id="test.data.PKITS.crls.pathLenConstraint1CACRL.crl" />
    <File subtype="Code" buildaction="EmbedAsResource" name="test/data/PKITS/crls/pathLenConstraint1subCACRL.crl" resource_id="test.data.PKITS.crls.pathLenConstraint1subCACRL.crl" />
    <File subtype="Code" buildaction="EmbedAsResource" name="test/data/PKITS/crls/pathLenConstraint6CACRL.crl" resource_id="test.data.PKITS.crls.pathLenConstraint6CACRL.crl" />
    <File subtype="Code" buildaction="EmbedAsResource" name="test/data/PKITS/crls/pathLenConstraint6subCA0CRL.crl" resource_id="test.data.PKITS.crls.pathLenConstraint6subCA0CRL.crl" />
    <File subtype="Code" buildaction="EmbedAsResource" name="test/data/PKITS/crls/pathLenConstraint6subCA1CRL.crl" resource_id="test.data.PKITS.crls.pathLenConstraint6subCA1CRL.crl" />
    <File subtype="Code" buildaction="EmbedAsResource" name="test/data/PKITS/crls/pathLenConstraint6subCA4CRL.crl" resource_id="test.data.PKITS.crls.pathLenConstraint6subCA4CRL.crl" />
    <File subtype="Code" buildaction="EmbedAsResource" name="test/data/PKITS/crls/pathLenConstraint6subsubCA00CRL.crl" resource_id="test.data.PKITS.crls.pathLenConstraint6subsubCA00CRL.crl" />
    <File subtype="Code" buildaction="EmbedAsResource" name="test/data/PKITS/crls/pathLenConstraint6subsubCA11CRL.crl" resource_id="test.data.PKITS.crls.pathLenConstraint6subsubCA11CRL.crl" />
    <File subtype="Code" buildaction="EmbedAsResource" name="test/data/PKITS/crls/pathLenConstraint6subsubCA41CRL.crl" resource_id="test.data.PKITS.crls.pathLenConstraint6subsubCA41CRL.crl" />
    <File subtype="Code" buildaction="EmbedAsResource" name="test/data/PKITS/crls/pathLenConstraint6subsubsubCA11XCRL.crl" resource_id="test.data.PKITS.crls.pathLenConstraint6subsubsubCA11XCRL.crl" />
    <File subtype="Code" buildaction="EmbedAsResource" name="test/data/PKITS/crls/pathLenConstraint6subsubsubCA41XCRL.crl" resource_id="test.data.PKITS.crls.pathLenConstraint6subsubsubCA41XCRL.crl" />
    <File subtype="Code" buildaction="EmbedAsResource" name="test/data/PKITS/crls/PoliciesP1234CACRL.crl" resource_id="test.data.PKITS.crls.PoliciesP1234CACRL.crl" />
    <File subtype="Code" buildaction="EmbedAsResource" name="test/data/PKITS/crls/PoliciesP1234subCAP123CRL.crl" resource_id="test.data.PKITS.crls.PoliciesP1234subCAP123CRL.crl" />
    <File subtype="Code" buildaction="EmbedAsResource" name="test/data/PKITS/crls/PoliciesP1234subsubCAP123P12CRL.crl" resource_id="test.data.PKITS.crls.PoliciesP1234subsubCAP123P12CRL.crl" />
    <File subtype="Code" buildaction="EmbedAsResource" name="test/data/PKITS/crls/PoliciesP123CACRL.crl" resource_id="test.data.PKITS.crls.PoliciesP123CACRL.crl" />
    <File subtype="Code" buildaction="EmbedAsResource" name="test/data/PKITS/crls/PoliciesP123subCAP12CRL.crl" resource_id="test.data.PKITS.crls.PoliciesP123subCAP12CRL.crl" />
    <File subtype="Code" buildaction="EmbedAsResource" name="test/data/PKITS/crls/PoliciesP123subsubCAP12P1CRL.crl" resource_id="test.data.PKITS.crls.PoliciesP123subsubCAP12P1CRL.crl" />
    <File subtype="Code" buildaction="EmbedAsResource" name="test/data/PKITS/crls/PoliciesP123subsubCAP2P2CRL.crl" resource_id="test.data.PKITS.crls.PoliciesP123subsubCAP2P2CRL.crl" />
    <File subtype="Code" buildaction="EmbedAsResource" name="test/data/PKITS/crls/PoliciesP123subsubsubCAP12P2P1CRL.crl" resource_id="test.data.PKITS.crls.PoliciesP123subsubsubCAP12P2P1CRL.crl" />
    <File subtype="Code" buildaction="EmbedAsResource" name="test/data/PKITS/crls/PoliciesP12CACRL.crl" resource_id="test.data.PKITS.crls.PoliciesP12CACRL.crl" />
    <File subtype="Code" buildaction="EmbedAsResource" name="test/data/PKITS/crls/PoliciesP12subCAP1CRL.crl" resource_id="test.data.PKITS.crls.PoliciesP12subCAP1CRL.crl" />
    <File subtype="Code" buildaction="EmbedAsResource" name="test/data/PKITS/crls/PoliciesP12subsubCAP1P2CRL.crl" resource_id="test.data.PKITS.crls.PoliciesP12subsubCAP1P2CRL.crl" />
    <File subtype="Code" buildaction="EmbedAsResource" name="test/data/PKITS/crls/PoliciesP2subCA2CRL.crl" resource_id="test.data.PKITS.crls.PoliciesP2subCA2CRL.crl" />
    <File subtype="Code" buildaction="EmbedAsResource" name="test/data/PKITS/crls/PoliciesP2subCACRL.crl" resource_id="test.data.PKITS.crls.PoliciesP2subCACRL.crl" />
    <File subtype="Code" buildaction="EmbedAsResource" name="test/data/PKITS/crls/PoliciesP3CACRL.crl" resource_id="test.data.PKITS.crls.PoliciesP3CACRL.crl" />
    <File subtype="Code" buildaction="EmbedAsResource" name="test/data/PKITS/crls/pre2000CRLnextUpdateCACRL.crl" resource_id="test.data.PKITS.crls.pre2000CRLnextUpdateCACRL.crl" />
    <File subtype="Code" buildaction="EmbedAsResource" name="test/data/PKITS/crls/requireExplicitPolicy0CACRL.crl" resource_id="test.data.PKITS.crls.requireExplicitPolicy0CACRL.crl" />
    <File subtype="Code" buildaction="EmbedAsResource" name="test/data/PKITS/crls/requireExplicitPolicy0subCACRL.crl" resource_id="test.data.PKITS.crls.requireExplicitPolicy0subCACRL.crl" />
    <File subtype="Code" buildaction="EmbedAsResource" name="test/data/PKITS/crls/requireExplicitPolicy0subsubCACRL.crl" resource_id="test.data.PKITS.crls.requireExplicitPolicy0subsubCACRL.crl" />
    <File subtype="Code" buildaction="EmbedAsResource" name="test/data/PKITS/crls/requireExplicitPolicy0subsubsubCACRL.crl" resource_id="test.data.PKITS.crls.requireExplicitPolicy0subsubsubCACRL.crl" />
    <File subtype="Code" buildaction="EmbedAsResource" name="test/data/PKITS/crls/requireExplicitPolicy10CACRL.crl" resource_id="test.data.PKITS.crls.requireExplicitPolicy10CACRL.crl" />
    <File subtype="Code" buildaction="EmbedAsResource" name="test/data/PKITS/crls/requireExplicitPolicy10subCACRL.crl" resource_id="test.data.PKITS.crls.requireExplicitPolicy10subCACRL.crl" />
    <File subtype="Code" buildaction="EmbedAsResource" name="test/data/PKITS/crls/requireExplicitPolicy10subsubCACRL.crl" resource_id="test.data.PKITS.crls.requireExplicitPolicy10subsubCACRL.crl" />
    <File subtype="Code" buildaction="EmbedAsResource" name="test/data/PKITS/crls/requireExplicitPolicy10subsubsubCACRL.crl" resource_id="test.data.PKITS.crls.requireExplicitPolicy10subsubsubCACRL.crl" />
    <File subtype="Code" buildaction="EmbedAsResource" name="test/data/PKITS/crls/requireExplicitPolicy2CACRL.crl" resource_id="test.data.PKITS.crls.requireExplicitPolicy2CACRL.crl" />
    <File subtype="Code" buildaction="EmbedAsResource" name="test/data/PKITS/crls/requireExplicitPolicy2subCACRL.crl" resource_id="test.data.PKITS.crls.requireExplicitPolicy2subCACRL.crl" />
    <File subtype="Code" buildaction="EmbedAsResource" name="test/data/PKITS/crls/requireExplicitPolicy4CACRL.crl" resource_id="test.data.PKITS.crls.requireExplicitPolicy4CACRL.crl" />
    <File subtype="Code" buildaction="EmbedAsResource" name="test/data/PKITS/crls/requireExplicitPolicy4subCACRL.crl" resource_id="test.data.PKITS.crls.requireExplicitPolicy4subCACRL.crl" />
    <File subtype="Code" buildaction="EmbedAsResource" name="test/data/PKITS/crls/requireExplicitPolicy4subsubCACRL.crl" resource_id="test.data.PKITS.crls.requireExplicitPolicy4subsubCACRL.crl" />
    <File subtype="Code" buildaction="EmbedAsResource" name="test/data/PKITS/crls/requireExplicitPolicy4subsubsubCACRL.crl" resource_id="test.data.PKITS.crls.requireExplicitPolicy4subsubsubCACRL.crl" />
    <File subtype="Code" buildaction="EmbedAsResource" name="test/data/PKITS/crls/requireExplicitPolicy5CACRL.crl" resource_id="test.data.PKITS.crls.requireExplicitPolicy5CACRL.crl" />
    <File subtype="Code" buildaction="EmbedAsResource" name="test/data/PKITS/crls/requireExplicitPolicy5subCACRL.crl" resource_id="test.data.PKITS.crls.requireExplicitPolicy5subCACRL.crl" />
    <File subtype="Code" buildaction="EmbedAsResource" name="test/data/PKITS/crls/requireExplicitPolicy5subsubCACRL.crl" resource_id="test.data.PKITS.crls.requireExplicitPolicy5subsubCACRL.crl" />
    <File subtype="Code" buildaction="EmbedAsResource" name="test/data/PKITS/crls/requireExplicitPolicy5subsubsubCACRL.crl" resource_id="test.data.PKITS.crls.requireExplicitPolicy5subsubsubCACRL.crl" />
    <File subtype="Code" buildaction="EmbedAsResource" name="test/data/PKITS/crls/requireExplicitPolicy7CACRL.crl" resource_id="test.data.PKITS.crls.requireExplicitPolicy7CACRL.crl" />
    <File subtype="Code" buildaction="EmbedAsResource" name="test/data/PKITS/crls/requireExplicitPolicy7subCARE2CRL.crl" resource_id="test.data.PKITS.crls.requireExplicitPolicy7subCARE2CRL.crl" />
    <File subtype="Code" buildaction="EmbedAsResource" name="test/data/PKITS/crls/requireExplicitPolicy7subsubCARE2RE4CRL.crl" resource_id="test.data.PKITS.crls.requireExplicitPolicy7subsubCARE2RE4CRL.crl" />
    <File subtype="Code" buildaction="EmbedAsResource" name="test/data/PKITS/crls/requireExplicitPolicy7subsubsubCARE2RE4CRL.crl" resource_id="test.data.PKITS.crls.requireExplicitPolicy7subsubsubCARE2RE4CRL.crl" />
    <File subtype="Code" buildaction="EmbedAsResource" name="test/data/PKITS/crls/RevokedsubCACRL.crl" resource_id="test.data.PKITS.crls.RevokedsubCACRL.crl" />
    <File subtype="Code" buildaction="EmbedAsResource" name="test/data/PKITS/crls/RFC3280MandatoryAttributeTypesCACRL.crl" resource_id="test.data.PKITS.crls.RFC3280MandatoryAttributeTypesCACRL.crl" />
    <File subtype="Code" buildaction="EmbedAsResource" name="test/data/PKITS/crls/RFC3280OptionalAttributeTypesCACRL.crl" resource_id="test.data.PKITS.crls.RFC3280OptionalAttributeTypesCACRL.crl" />
    <File subtype="Code" buildaction="EmbedAsResource" name="test/data/PKITS/crls/RolloverfromPrintableStringtoUTF8StringCACRL.crl" resource_id="test.data.PKITS.crls.RolloverfromPrintableStringtoUTF8StringCACRL.crl" />
    <File subtype="Code" buildaction="EmbedAsResource" name="test/data/PKITS/crls/SeparateCertificateandCRLKeysCA2CRL.crl" resource_id="test.data.PKITS.crls.SeparateCertificateandCRLKeysCA2CRL.crl" />
    <File subtype="Code" buildaction="EmbedAsResource" name="test/data/PKITS/crls/SeparateCertificateandCRLKeysCRL.crl" resource_id="test.data.PKITS.crls.SeparateCertificateandCRLKeysCRL.crl" />
    <File subtype="Code" buildaction="EmbedAsResource" name="test/data/PKITS/crls/TrustAnchorRootCRL.crl" resource_id="test.data.PKITS.crls.TrustAnchorRootCRL.crl" />
    <File subtype="Code" buildaction="EmbedAsResource" name="test/data/PKITS/crls/TwoCRLsCABadCRL.crl" resource_id="test.data.PKITS.crls.TwoCRLsCABadCRL.crl" />
    <File subtype="Code" buildaction="EmbedAsResource" name="test/data/PKITS/crls/TwoCRLsCAGoodCRL.crl" resource_id="test.data.PKITS.crls.TwoCRLsCAGoodCRL.crl" />
    <File subtype="Code" buildaction="EmbedAsResource" name="test/data/PKITS/crls/UIDCACRL.crl" resource_id="test.data.PKITS.crls.UIDCACRL.crl" />
    <File subtype="Code" buildaction="EmbedAsResource" name="test/data/PKITS/crls/UnknownCRLEntryExtensionCACRL.crl" resource_id="test.data.PKITS.crls.UnknownCRLEntryExtensionCACRL.crl" />
    <File subtype="Code" buildaction="EmbedAsResource" name="test/data/PKITS/crls/UnknownCRLExtensionCACRL.crl" resource_id="test.data.PKITS.crls.UnknownCRLExtensionCACRL.crl" />
    <File subtype="Code" buildaction="EmbedAsResource" name="test/data/PKITS/crls/UTF8StringCaseInsensitiveMatchCACRL.crl" resource_id="test.data.PKITS.crls.UTF8StringCaseInsensitiveMatchCACRL.crl" />
    <File subtype="Code" buildaction="EmbedAsResource" name="test/data/PKITS/crls/UTF8StringEncodedNamesCACRL.crl" resource_id="test.data.PKITS.crls.UTF8StringEncodedNamesCACRL.crl" />
    <File subtype="Code" buildaction="EmbedAsResource" name="test/data/PKITS/crls/WrongCRLCACRL.crl" resource_id="test.data.PKITS.crls.WrongCRLCACRL.crl" />
    <File subtype="Code" buildaction="Nothing" name="test/data/PKITS/README.txt" />
    <File subtype="Code" buildaction="EmbedAsResource" name="test/data/rsa3/self-testcase-A.p12" resource_id="test.data.rsa3.self-testcase-A.p12" />
    <File subtype="Code" buildaction="EmbedAsResource" name="test/data/rsa3/self-testcase-A.pem" resource_id="test.data.rsa3.self-testcase-A.pem" />
    <File subtype="Code" buildaction="EmbedAsResource" name="test/data/rsa3/self-testcase-B.p12" resource_id="test.data.rsa3.self-testcase-B.p12" />
    <File subtype="Code" buildaction="EmbedAsResource" name="test/data/rsa3/self-testcase-B.pem" resource_id="test.data.rsa3.self-testcase-B.pem" />
    <File subtype="Code" buildaction="EmbedAsResource" name="test/data/rsa3/self-testcase-C.p12" resource_id="test.data.rsa3.self-testcase-C.p12" />
    <File subtype="Code" buildaction="EmbedAsResource" name="test/data/rsa3/self-testcase-C.pem" resource_id="test.data.rsa3.self-testcase-C.pem" />
    <File subtype="Code" buildaction="EmbedAsResource" name="test/data/rsa3/self-testcase-D.p12" resource_id="test.data.rsa3.self-testcase-D.p12" />
    <File subtype="Code" buildaction="EmbedAsResource" name="test/data/rsa3/self-testcase-D.pem" resource_id="test.data.rsa3.self-testcase-D.pem" />
    <File subtype="Code" buildaction="EmbedAsResource" name="test/data/rsa3/self-testcase-E.p12" resource_id="test.data.rsa3.self-testcase-E.p12" />
    <File subtype="Code" buildaction="EmbedAsResource" name="test/data/rsa3/self-testcase-E.pem" resource_id="test.data.rsa3.self-testcase-E.pem" />
    <File subtype="Code" buildaction="EmbedAsResource" name="test/data/rsa3/self-testcase-F.p12" resource_id="test.data.rsa3.self-testcase-F.p12" />
    <File subtype="Code" buildaction="EmbedAsResource" name="test/data/rsa3/self-testcase-F.pem" resource_id="test.data.rsa3.self-testcase-F.pem" />
    <File subtype="Code" buildaction="EmbedAsResource" name="test/data/rsa3/self-testcase-G.p12" resource_id="test.data.rsa3.self-testcase-G.p12" />
    <File subtype="Code" buildaction="EmbedAsResource" name="test/data/rsa3/self-testcase-G.pem" resource_id="test.data.rsa3.self-testcase-G.pem" />
    <File subtype="Code" buildaction="EmbedAsResource" name="test/data/rsa3/self-testcase-H.p12" resource_id="test.data.rsa3.self-testcase-H.p12" />
    <File subtype="Code" buildaction="EmbedAsResource" name="test/data/rsa3/self-testcase-H.pem" resource_id="test.data.rsa3.self-testcase-H.pem" />
    <File subtype="Code" buildaction="EmbedAsResource" name="test/data/rsa3/self-testcase-I.p12" resource_id="test.data.rsa3.self-testcase-I.p12" />
    <File subtype="Code" buildaction="EmbedAsResource" name="test/data/rsa3/self-testcase-I.pem" resource_id="test.data.rsa3.self-testcase-I.pem" />
    <File subtype="Code" buildaction="EmbedAsResource" name="test/data/rsa3/self-testcase-J.p12" resource_id="test.data.rsa3.self-testcase-J.p12" />
    <File subtype="Code" buildaction="EmbedAsResource" name="test/data/rsa3/self-testcase-J.pem" resource_id="test.data.rsa3.self-testcase-J.pem" />
    <File subtype="Code" buildaction="EmbedAsResource" name="test/data/rsa3/self-testcase-L.p12" resource_id="test.data.rsa3.self-testcase-L.p12" />
    <File subtype="Code" buildaction="EmbedAsResource" name="test/data/rsa3/self-testcase-L.pem" resource_id="test.data.rsa3.self-testcase-L.pem" />
    <File subtype="Code" buildaction="Nothing" name="test/data/rsa3/testcases.README" />
    <File subtype="Directory" buildaction="Compile" name="test/data/hc256/hc128" />
    <File subtype="Directory" buildaction="Compile" name="test/data/hc256/hc256" />
    <File subtype="Code" buildaction="EmbedAsResource" name="test/data/hc256/hc128/ecrypt_HC-128.txt" resource_id="test.data.hc256.hc128.ecrypt_HC-128.txt" />
    <File subtype="Code" buildaction="EmbedAsResource" name="test/data/hc256/hc256/ecrypt_HC-256_128K_128IV.txt" resource_id="test.data.hc256.hc256.ecrypt_HC-256_128K_128IV.txt" />
    <File subtype="Code" buildaction="EmbedAsResource" name="test/data/hc256/hc256/ecrypt_HC-256_128K_256IV.txt" resource_id="test.data.hc256.hc256.ecrypt_HC-256_128K_256IV.txt" />
    <File subtype="Code" buildaction="EmbedAsResource" name="test/data/hc256/hc256/ecrypt_HC-256_256K_128IV.txt" resource_id="test.data.hc256.hc256.ecrypt_HC-256_256K_128IV.txt" />
    <File subtype="Code" buildaction="EmbedAsResource" name="test/data/hc256/hc256/ecrypt_HC-256_256K_256IV.txt" resource_id="test.data.hc256.hc256.ecrypt_HC-256_256K_256IV.txt" />
    <File subtype="Code" buildaction="Compile" name="test/src/crypto/test/HCFamilyVecTest.cs" />
    <File subtype="Directory" buildaction="Compile" name="src/crypto/util" />
    <File subtype="Code" buildaction="Compile" name="src/crypto/util/Pack.cs" />
    <File subtype="Code" buildaction="Nothing" name="test/data/keys/README.txt" />
    <File subtype="Code" buildaction="EmbedAsResource" name="test/data/keys/pbes1/pbe_WithSHA1And128BitRC2_CBC.key" resource_id="test.data.keys.pbes1.pbe_WithSHA1And128BitRC2_CBC.key" />
    <File subtype="Code" buildaction="EmbedAsResource" name="test/data/keys/pbes1/pbe_WithSHA1And128BitRC4.key" resource_id="test.data.keys.pbes1.pbe_WithSHA1And128BitRC4.key" />
    <File subtype="Code" buildaction="EmbedAsResource" name="test/data/keys/pbes1/pbe_WithSHA1And2_Key_TripleDES_CBC.key" resource_id="test.data.keys.pbes1.pbe_WithSHA1And2_Key_TripleDES_CBC.key" />
    <File subtype="Code" buildaction="EmbedAsResource" name="test/data/keys/pbes1/pbe_WithSHA1And3_Key_TripleDES_CBC.key" resource_id="test.data.keys.pbes1.pbe_WithSHA1And3_Key_TripleDES_CBC.key" />
    <File subtype="Code" buildaction="EmbedAsResource" name="test/data/keys/pbes1/pbe_WithSHA1And40BitRC2_CBC.key" resource_id="test.data.keys.pbes1.pbe_WithSHA1And40BitRC2_CBC.key" />
    <File subtype="Code" buildaction="EmbedAsResource" name="test/data/keys/pbes1/pbe_WithSHA1And40BitRC4.key" resource_id="test.data.keys.pbes1.pbe_WithSHA1And40BitRC4.key" />
    <File subtype="Code" buildaction="EmbedAsResource" name="test/data/keys/pbes1/pbeWithMD2AndDES_CBC.key" resource_id="test.data.keys.pbes1.pbeWithMD2AndDES_CBC.key" />
    <File subtype="Code" buildaction="EmbedAsResource" name="test/data/keys/pbes1/pbeWithMD2AndRC2_CBC.key" resource_id="test.data.keys.pbes1.pbeWithMD2AndRC2_CBC.key" />
    <File subtype="Code" buildaction="EmbedAsResource" name="test/data/keys/pbes1/pbeWithMD5AndDES_CBC.key" resource_id="test.data.keys.pbes1.pbeWithMD5AndDES_CBC.key" />
    <File subtype="Code" buildaction="EmbedAsResource" name="test/data/keys/pbes1/pbeWithMD5AndRC2_CBC.key" resource_id="test.data.keys.pbes1.pbeWithMD5AndRC2_CBC.key" />
    <File subtype="Code" buildaction="EmbedAsResource" name="test/data/keys/pbes1/pbeWithSHA1AndDES_CBC.key" resource_id="test.data.keys.pbes1.pbeWithSHA1AndDES_CBC.key" />
    <File subtype="Code" buildaction="EmbedAsResource" name="test/data/keys/pbes1/pbeWithSHA1AndRC2_CBC.key" resource_id="test.data.keys.pbes1.pbeWithSHA1AndRC2_CBC.key" />
    <File subtype="Code" buildaction="EmbedAsResource" name="test/data/keys/pbes2/pbes2.aes128.key" resource_id="test.data.keys.pbes2.pbes2.aes128.key" />
    <File subtype="Code" buildaction="EmbedAsResource" name="test/data/keys/pbes2/pbes2.aes-128-cbc.key" resource_id="test.data.keys.pbes2.pbes2.aes-128-cbc.key" />
    <File subtype="Code" buildaction="EmbedAsResource" name="test/data/keys/pbes2/pbes2.aes-128-cfb.key" resource_id="test.data.keys.pbes2.pbes2.aes-128-cfb.key" />
    <File subtype="Code" buildaction="EmbedAsResource" name="test/data/keys/pbes2/pbes2.aes-128-cfb1.key" resource_id="test.data.keys.pbes2.pbes2.aes-128-cfb1.key" />
    <File subtype="Code" buildaction="EmbedAsResource" name="test/data/keys/pbes2/pbes2.aes-128-cfb8.key" resource_id="test.data.keys.pbes2.pbes2.aes-128-cfb8.key" />
    <File subtype="Code" buildaction="EmbedAsResource" name="test/data/keys/pbes2/pbes2.aes-128-ecb.key" resource_id="test.data.keys.pbes2.pbes2.aes-128-ecb.key" />
    <File subtype="Code" buildaction="EmbedAsResource" name="test/data/keys/pbes2/pbes2.aes-128-ofb.key" resource_id="test.data.keys.pbes2.pbes2.aes-128-ofb.key" />
    <File subtype="Code" buildaction="EmbedAsResource" name="test/data/keys/pbes2/pbes2.aes192.key" resource_id="test.data.keys.pbes2.pbes2.aes192.key" />
    <File subtype="Code" buildaction="EmbedAsResource" name="test/data/keys/pbes2/pbes2.aes-192-cbc.key" resource_id="test.data.keys.pbes2.pbes2.aes-192-cbc.key" />
    <File subtype="Code" buildaction="EmbedAsResource" name="test/data/keys/pbes2/pbes2.aes-192-cfb.key" resource_id="test.data.keys.pbes2.pbes2.aes-192-cfb.key" />
    <File subtype="Code" buildaction="EmbedAsResource" name="test/data/keys/pbes2/pbes2.aes-192-cfb1.key" resource_id="test.data.keys.pbes2.pbes2.aes-192-cfb1.key" />
    <File subtype="Code" buildaction="EmbedAsResource" name="test/data/keys/pbes2/pbes2.aes-192-cfb8.key" resource_id="test.data.keys.pbes2.pbes2.aes-192-cfb8.key" />
    <File subtype="Code" buildaction="EmbedAsResource" name="test/data/keys/pbes2/pbes2.aes-192-ecb.key" resource_id="test.data.keys.pbes2.pbes2.aes-192-ecb.key" />
    <File subtype="Code" buildaction="EmbedAsResource" name="test/data/keys/pbes2/pbes2.aes-192-ofb.key" resource_id="test.data.keys.pbes2.pbes2.aes-192-ofb.key" />
    <File subtype="Code" buildaction="EmbedAsResource" name="test/data/keys/pbes2/pbes2.aes256.key" resource_id="test.data.keys.pbes2.pbes2.aes256.key" />
    <File subtype="Code" buildaction="EmbedAsResource" name="test/data/keys/pbes2/pbes2.aes-256-cbc.key" resource_id="test.data.keys.pbes2.pbes2.aes-256-cbc.key" />
    <File subtype="Code" buildaction="EmbedAsResource" name="test/data/keys/pbes2/pbes2.aes-256-cfb.key" resource_id="test.data.keys.pbes2.pbes2.aes-256-cfb.key" />
    <File subtype="Code" buildaction="EmbedAsResource" name="test/data/keys/pbes2/pbes2.aes-256-cfb1.key" resource_id="test.data.keys.pbes2.pbes2.aes-256-cfb1.key" />
    <File subtype="Code" buildaction="EmbedAsResource" name="test/data/keys/pbes2/pbes2.aes-256-cfb8.key" resource_id="test.data.keys.pbes2.pbes2.aes-256-cfb8.key" />
    <File subtype="Code" buildaction="EmbedAsResource" name="test/data/keys/pbes2/pbes2.aes-256-ecb.key" resource_id="test.data.keys.pbes2.pbes2.aes-256-ecb.key" />
    <File subtype="Code" buildaction="EmbedAsResource" name="test/data/keys/pbes2/pbes2.aes-256-ofb.key" resource_id="test.data.keys.pbes2.pbes2.aes-256-ofb.key" />
    <File subtype="Code" buildaction="EmbedAsResource" name="test/data/keys/pbes2/pbes2.bf.key" resource_id="test.data.keys.pbes2.pbes2.bf.key" />
    <File subtype="Code" buildaction="EmbedAsResource" name="test/data/keys/pbes2/pbes2.bf-cbc.key" resource_id="test.data.keys.pbes2.pbes2.bf-cbc.key" />
    <File subtype="Code" buildaction="EmbedAsResource" name="test/data/keys/pbes2/pbes2.blowfish.key" resource_id="test.data.keys.pbes2.pbes2.blowfish.key" />
    <File subtype="Code" buildaction="EmbedAsResource" name="test/data/keys/pbes2/pbes2.cast.key" resource_id="test.data.keys.pbes2.pbes2.cast.key" />
    <File subtype="Code" buildaction="EmbedAsResource" name="test/data/keys/pbes2/pbes2.cast5-cbc.key" resource_id="test.data.keys.pbes2.pbes2.cast5-cbc.key" />
    <File subtype="Code" buildaction="EmbedAsResource" name="test/data/keys/pbes2/pbes2.cast-cbc.key" resource_id="test.data.keys.pbes2.pbes2.cast-cbc.key" />
    <File subtype="Code" buildaction="EmbedAsResource" name="test/data/keys/pbes2/pbes2.des.key" resource_id="test.data.keys.pbes2.pbes2.des.key" />
    <File subtype="Code" buildaction="EmbedAsResource" name="test/data/keys/pbes2/pbes2.des3.key" resource_id="test.data.keys.pbes2.pbes2.des3.key" />
    <File subtype="Code" buildaction="EmbedAsResource" name="test/data/keys/pbes2/pbes2.des-cbc.key" resource_id="test.data.keys.pbes2.pbes2.des-cbc.key" />
    <File subtype="Code" buildaction="EmbedAsResource" name="test/data/keys/pbes2/pbes2.des-cfb.key" resource_id="test.data.keys.pbes2.pbes2.des-cfb.key" />
    <File subtype="Code" buildaction="EmbedAsResource" name="test/data/keys/pbes2/pbes2.des-cfb1.key" resource_id="test.data.keys.pbes2.pbes2.des-cfb1.key" />
    <File subtype="Code" buildaction="EmbedAsResource" name="test/data/keys/pbes2/pbes2.des-cfb8.key" resource_id="test.data.keys.pbes2.pbes2.des-cfb8.key" />
    <File subtype="Code" buildaction="EmbedAsResource" name="test/data/keys/pbes2/pbes2.des-ecb.key" resource_id="test.data.keys.pbes2.pbes2.des-ecb.key" />
    <File subtype="Code" buildaction="EmbedAsResource" name="test/data/keys/pbes2/pbes2.des-ede.key" resource_id="test.data.keys.pbes2.pbes2.des-ede.key" />
    <File subtype="Code" buildaction="EmbedAsResource" name="test/data/keys/pbes2/pbes2.des-ede3-cbc.key" resource_id="test.data.keys.pbes2.pbes2.des-ede3-cbc.key" />
    <File subtype="Code" buildaction="EmbedAsResource" name="test/data/keys/pbes2/pbes2.des-ofb.key" resource_id="test.data.keys.pbes2.pbes2.des-ofb.key" />
    <File subtype="Code" buildaction="EmbedAsResource" name="test/data/keys/pbes2/pbes2.rc2.key" resource_id="test.data.keys.pbes2.pbes2.rc2.key" />
    <File subtype="Code" buildaction="EmbedAsResource" name="test/data/keys/pbes2/pbes2.rc2-40-cbc.key" resource_id="test.data.keys.pbes2.pbes2.rc2-40-cbc.key" />
    <File subtype="Code" buildaction="EmbedAsResource" name="test/data/keys/pbes2/pbes2.rc2-64-cbc.key" resource_id="test.data.keys.pbes2.pbes2.rc2-64-cbc.key" />
    <File subtype="Code" buildaction="EmbedAsResource" name="test/data/keys/pbes2/pbes2.rc2-cbc.key" resource_id="test.data.keys.pbes2.pbes2.rc2-cbc.key" />
    <File subtype="Code" buildaction="EmbedAsResource" name="test/data/scrypt/TestVectors.txt" resource_id="test.data.scrypt.TestVectors.txt" />
    <File subtype="Code" buildaction="EmbedAsResource" name="test/data/tls/keystores/client_store.dsa" resource_id="test.data.tls.keystores.client_store.dsa" />
    <File subtype="Code" buildaction="EmbedAsResource" name="test/data/tls/keystores/client_store.rsa" resource_id="test.data.tls.keystores.client_store.rsa" />
    <File subtype="Code" buildaction="EmbedAsResource" name="test/data/tls/keystores/server_store.dsa" resource_id="test.data.tls.keystores.server_store.dsa" />
    <File subtype="Code" buildaction="EmbedAsResource" name="test/data/tls/keystores/server_store.rsa" resource_id="test.data.tls.keystores.server_store.rsa" />
    <File subtype="Code" buildaction="Compile" name="src/asn1/cms/AuthEnvelopedData.cs" />
    <File subtype="Code" buildaction="Compile" name="src/asn1/cms/AuthEnvelopedDataParser.cs" />
    <File subtype="Directory" buildaction="Compile" name="src/crypto/modes/gcm" />
    <File subtype="Code" buildaction="Compile" name="src/crypto/modes/gcm/BasicGcmMultiplier.cs" />
    <File subtype="Code" buildaction="Compile" name="src/crypto/modes/gcm/GcmUtilities.cs" />
    <File subtype="Code" buildaction="Compile" name="src/crypto/modes/gcm/IGcmMultiplier.cs" />
    <File subtype="Code" buildaction="Compile" name="src/crypto/modes/gcm/Tables64kGcmMultiplier.cs" />
    <File subtype="Code" buildaction="Compile" name="src/crypto/modes/gcm/Tables8kGcmMultiplier.cs" />
    <File subtype="Code" buildaction="Compile" name="src/cms/CMSAuthenticatedData.cs" />
    <File subtype="Code" buildaction="Compile" name="src/cms/CMSAuthenticatedDataParser.cs" />
    <File subtype="Code" buildaction="Compile" name="src/cms/CMSAuthenticatedGenerator.cs" />
    <File subtype="Code" buildaction="Compile" name="src/cms/CMSAuthenticatedDataGenerator.cs" />
    <File subtype="Code" buildaction="Compile" name="src/cms/CMSAuthenticatedDataStreamGenerator.cs" />
    <File subtype="Code" buildaction="Compile" name="test/src/cms/test/AuthenticatedDataTest.cs" />
    <File subtype="Code" buildaction="Compile" name="test/src/cms/test/AuthenticatedDataStreamTest.cs" />
    <File subtype="Code" buildaction="EmbedAsResource" name="test/data/cms/sigs/PSSSignData.data" resource_id="test.data.cms.sigs.PSSSignData.data" />
    <File subtype="Code" buildaction="EmbedAsResource" name="test/data/cms/sigs/PSSSignDataSHA1.sig" resource_id="test.data.cms.sigs.PSSSignDataSHA1.sig" />
    <File subtype="Code" buildaction="EmbedAsResource" name="test/data/cms/sigs/PSSSignDataSHA1Enc.sig" resource_id="test.data.cms.sigs.PSSSignDataSHA1Enc.sig" />
    <File subtype="Code" buildaction="EmbedAsResource" name="test/data/cms/sigs/PSSSignDataSHA256.sig" resource_id="test.data.cms.sigs.PSSSignDataSHA256.sig" />
    <File subtype="Code" buildaction="EmbedAsResource" name="test/data/cms/sigs/PSSSignDataSHA256Enc.sig" resource_id="test.data.cms.sigs.PSSSignDataSHA256Enc.sig" />
    <File subtype="Code" buildaction="EmbedAsResource" name="test/data/cms/sigs/PSSSignDataSHA512.sig" resource_id="test.data.cms.sigs.PSSSignDataSHA512.sig" />
    <File subtype="Code" buildaction="EmbedAsResource" name="test/data/cms/sigs/PSSSignDataSHA512Enc.sig" resource_id="test.data.cms.sigs.PSSSignDataSHA512Enc.sig" />
    <File subtype="Code" buildaction="Compile" name="test/src/asn1/test/SubjectKeyIdentifierTest.cs" />
    <File subtype="Directory" buildaction="Compile" name="src/asn1/cms/ecc" />
    <File subtype="Code" buildaction="Compile" name="src/asn1/cms/ecc/MQVuserKeyingMaterial.cs" />
    <File subtype="Code" buildaction="Compile" name="src/cms/RecipientInfoGenerator.cs" />
    <File subtype="Code" buildaction="Compile" name="src/cms/KEKRecipientInfoGenerator.cs" />
    <File subtype="Code" buildaction="Compile" name="src/cms/KeyTransRecipientInfoGenerator.cs" />
    <File subtype="Code" buildaction="Compile" name="src/cms/KeyAgreeRecipientInfoGenerator.cs" />
    <File subtype="Code" buildaction="Compile" name="src/cms/PasswordRecipientInfoGenerator.cs" />
    <File subtype="Code" buildaction="EmbedAsResource" name="test/data/rfc4134/3.1.bin" resource_id="test.data.rfc4134.3.1.bin" />
    <File subtype="Code" buildaction="EmbedAsResource" name="test/data/rfc4134/3.2.bin" resource_id="test.data.rfc4134.3.2.bin" />
    <File subtype="Code" buildaction="EmbedAsResource" name="test/data/rfc4134/4.1.bin" resource_id="test.data.rfc4134.4.1.bin" />
    <File subtype="Code" buildaction="EmbedAsResource" name="test/data/rfc4134/4.10.bin" resource_id="test.data.rfc4134.4.10.bin" />
    <File subtype="Code" buildaction="EmbedAsResource" name="test/data/rfc4134/4.11.bin" resource_id="test.data.rfc4134.4.11.bin" />
    <File subtype="Code" buildaction="EmbedAsResource" name="test/data/rfc4134/4.2.bin" resource_id="test.data.rfc4134.4.2.bin" />
    <File subtype="Code" buildaction="EmbedAsResource" name="test/data/rfc4134/4.3.bin" resource_id="test.data.rfc4134.4.3.bin" />
    <File subtype="Code" buildaction="EmbedAsResource" name="test/data/rfc4134/4.4.bin" resource_id="test.data.rfc4134.4.4.bin" />
    <File subtype="Code" buildaction="EmbedAsResource" name="test/data/rfc4134/4.5.bin" resource_id="test.data.rfc4134.4.5.bin" />
    <File subtype="Code" buildaction="EmbedAsResource" name="test/data/rfc4134/4.6.bin" resource_id="test.data.rfc4134.4.6.bin" />
    <File subtype="Code" buildaction="EmbedAsResource" name="test/data/rfc4134/4.7.bin" resource_id="test.data.rfc4134.4.7.bin" />
    <File subtype="Code" buildaction="EmbedAsResource" name="test/data/rfc4134/4.8.eml" resource_id="test.data.rfc4134.4.8.eml" />
    <File subtype="Code" buildaction="EmbedAsResource" name="test/data/rfc4134/4.9.eml" resource_id="test.data.rfc4134.4.9.eml" />
    <File subtype="Code" buildaction="EmbedAsResource" name="test/data/rfc4134/5.1.bin" resource_id="test.data.rfc4134.5.1.bin" />
    <File subtype="Code" buildaction="EmbedAsResource" name="test/data/rfc4134/5.2.bin" resource_id="test.data.rfc4134.5.2.bin" />
    <File subtype="Code" buildaction="EmbedAsResource" name="test/data/rfc4134/5.3.eml" resource_id="test.data.rfc4134.5.3.eml" />
    <File subtype="Code" buildaction="EmbedAsResource" name="test/data/rfc4134/6.0.bin" resource_id="test.data.rfc4134.6.0.bin" />
    <File subtype="Code" buildaction="EmbedAsResource" name="test/data/rfc4134/7.1.bin" resource_id="test.data.rfc4134.7.1.bin" />
    <File subtype="Code" buildaction="EmbedAsResource" name="test/data/rfc4134/7.2.bin" resource_id="test.data.rfc4134.7.2.bin" />
    <File subtype="Code" buildaction="EmbedAsResource" name="test/data/rfc4134/AliceDSSSignByCarlNoInherit.cer" resource_id="test.data.rfc4134.AliceDSSSignByCarlNoInherit.cer" />
    <File subtype="Code" buildaction="EmbedAsResource" name="test/data/rfc4134/AlicePrivDSSSign.pri" resource_id="test.data.rfc4134.AlicePrivDSSSign.pri" />
    <File subtype="Code" buildaction="EmbedAsResource" name="test/data/rfc4134/AlicePrivRSASign.pri" resource_id="test.data.rfc4134.AlicePrivRSASign.pri" />
    <File subtype="Code" buildaction="EmbedAsResource" name="test/data/rfc4134/AliceRSASignByCarl.cer" resource_id="test.data.rfc4134.AliceRSASignByCarl.cer" />
    <File subtype="Code" buildaction="EmbedAsResource" name="test/data/rfc4134/BobPrivRSAEncrypt.pri" resource_id="test.data.rfc4134.BobPrivRSAEncrypt.pri" />
    <File subtype="Code" buildaction="EmbedAsResource" name="test/data/rfc4134/BobRSASignByCarl.cer" resource_id="test.data.rfc4134.BobRSASignByCarl.cer" />
    <File subtype="Code" buildaction="EmbedAsResource" name="test/data/rfc4134/CarlDSSCRLEmpty.crl" resource_id="test.data.rfc4134.CarlDSSCRLEmpty.crl" />
    <File subtype="Code" buildaction="EmbedAsResource" name="test/data/rfc4134/CarlDSSCRLForAll.crl" resource_id="test.data.rfc4134.CarlDSSCRLForAll.crl" />
    <File subtype="Code" buildaction="EmbedAsResource" name="test/data/rfc4134/CarlDSSCRLForCarl.crl" resource_id="test.data.rfc4134.CarlDSSCRLForCarl.crl" />
    <File subtype="Code" buildaction="EmbedAsResource" name="test/data/rfc4134/CarlDSSSelf.cer" resource_id="test.data.rfc4134.CarlDSSSelf.cer" />
    <File subtype="Code" buildaction="EmbedAsResource" name="test/data/rfc4134/CarlPrivDSSSign.pri" resource_id="test.data.rfc4134.CarlPrivDSSSign.pri" />
    <File subtype="Code" buildaction="EmbedAsResource" name="test/data/rfc4134/CarlPrivRSASign.pri" resource_id="test.data.rfc4134.CarlPrivRSASign.pri" />
    <File subtype="Code" buildaction="EmbedAsResource" name="test/data/rfc4134/CarlRSACRLEmpty.crl" resource_id="test.data.rfc4134.CarlRSACRLEmpty.crl" />
    <File subtype="Code" buildaction="EmbedAsResource" name="test/data/rfc4134/CarlRSACRLForAll.crl" resource_id="test.data.rfc4134.CarlRSACRLForAll.crl" />
    <File subtype="Code" buildaction="EmbedAsResource" name="test/data/rfc4134/CarlRSACRLForCarl.crl" resource_id="test.data.rfc4134.CarlRSACRLForCarl.crl" />
    <File subtype="Code" buildaction="EmbedAsResource" name="test/data/rfc4134/CarlRSASelf.cer" resource_id="test.data.rfc4134.CarlRSASelf.cer" />
    <File subtype="Code" buildaction="EmbedAsResource" name="test/data/rfc4134/DianeDSSSignByCarlInherit.cer" resource_id="test.data.rfc4134.DianeDSSSignByCarlInherit.cer" />
    <File subtype="Code" buildaction="EmbedAsResource" name="test/data/rfc4134/DianePrivDSSSign.pri" resource_id="test.data.rfc4134.DianePrivDSSSign.pri" />
    <File subtype="Code" buildaction="EmbedAsResource" name="test/data/rfc4134/DianePrivRSASignEncrypt.pri" resource_id="test.data.rfc4134.DianePrivRSASignEncrypt.pri" />
    <File subtype="Code" buildaction="EmbedAsResource" name="test/data/rfc4134/DianeRSASignByCarl.cer" resource_id="test.data.rfc4134.DianeRSASignByCarl.cer" />
    <File subtype="Code" buildaction="EmbedAsResource" name="test/data/rfc4134/ExContent.bin" resource_id="test.data.rfc4134.ExContent.bin" />
    <File subtype="Code" buildaction="Nothing" name="test/data/rfc4134/rfc4134.txt" />
    <File subtype="Code" buildaction="Compile" name="test/src/cms/test/Rfc4134Test.cs" />
    <File subtype="Code" buildaction="Compile" name="src/util/io/StreamOverflowException.cs" />
    <File subtype="Code" buildaction="Compile" name="test/src/pkcs/examples/PKCS12Example.cs" />
    <File subtype="Code" buildaction="Compile" name="src/asn1/DERExternal.cs" />
    <File subtype="Code" buildaction="Compile" name="src/asn1/DERExternalParser.cs" />
    <File subtype="Code" buildaction="Compile" name="src/crypto/parameters/MqvPrivateParameters.cs" />
    <File subtype="Code" buildaction="Compile" name="src/crypto/parameters/MqvPublicParameters.cs" />
    <File subtype="Code" buildaction="Compile" name="src/crypto/agreement/ECMqvBasicAgreement.cs" />
    <File subtype="Code" buildaction="Compile" name="src/crypto/agreement/ECMqvWithKdfBasicAgreement.cs" />
    <File subtype="Code" buildaction="Compile" name="test/src/test/MqvTest.cs" />
    <File subtype="Code" buildaction="Compile" name="src/asn1/bc/BCObjectIdentifiers.cs" />
    <File subtype="Code" buildaction="Compile" name="test/src/asn1/test/EssCertIDv2UnitTest.cs" />
    <File subtype="Code" buildaction="Compile" name="src/pkcs/Pkcs12Utilities.cs" />
    <File subtype="Code" buildaction="EmbedAsResource" name="test/data/cms/sigs/counterSig.p7m" resource_id="test.data.cms.sigs.counterSig.p7m" />
    <File subtype="Code" buildaction="Compile" name="src/pkcs/Pkcs10CertificationRequestDelaySigned.cs" />
    <File subtype="Code" buildaction="EmbedAsResource" name="test/data/openssl/pkcs8/openssl_pkcs8_rsa.pem" resource_id="test.data.openssl.pkcs8.openssl_pkcs8_rsa.pem" />
    <File subtype="Code" buildaction="EmbedAsResource" name="test/data/openssl/pkcs8/openssl_pkcs8_rsa_enc.pem" resource_id="test.data.openssl.pkcs8.openssl_pkcs8_rsa_enc.pem" />
    <File subtype="Code" buildaction="Compile" name="src/crypto/tls/TlsSigner.cs" />
    <File subtype="Code" buildaction="Compile" name="src/crypto/tls/TlsClient.cs" />
    <File subtype="Code" buildaction="Compile" name="src/crypto/tls/SecurityParameters.cs" />
    <File subtype="Code" buildaction="Compile" name="src/crypto/tls/TlsCipher.cs" />
    <File subtype="Code" buildaction="Compile" name="src/crypto/tls/TlsKeyExchange.cs" />
    <File subtype="Code" buildaction="Compile" name="src/crypto/tls/TlsNullCipher.cs" />
    <File subtype="Code" buildaction="Compile" name="src/crypto/tls/DefaultTlsClient.cs" />
    <File subtype="Code" buildaction="Compile" name="src/crypto/tls/TlsBlockCipher.cs" />
    <File subtype="Code" buildaction="Compile" name="src/crypto/tls/TlsStreamCipher.cs" />
    <File subtype="Code" buildaction="Compile" name="src/crypto/tls/TlsDHKeyExchange.cs" />
    <File subtype="Code" buildaction="Compile" name="src/crypto/tls/TlsSrpKeyExchange.cs" />
    <File subtype="Code" buildaction="Compile" name="src/crypto/tls/TlsRsaKeyExchange.cs" />
    <File subtype="Code" buildaction="Compile" name="src/crypto/modes/gcm/IGcmExponentiator.cs" />
    <File subtype="Code" buildaction="Compile" name="src/crypto/modes/gcm/BasicGcmExponentiator.cs" />
    <File subtype="Code" buildaction="Compile" name="src/crypto/modes/gcm/Tables1kGcmExponentiator.cs" />
    <File subtype="Code" buildaction="Compile" name="src/asn1/Asn1Exception.cs" />
    <File subtype="Code" buildaction="Compile" name="src/asn1/Asn1ParsingException.cs" />
    <File subtype="Code" buildaction="Compile" name="src/pkix/PkixCrlUtilities.cs" />
    <File subtype="Directory" buildaction="Compile" name="src/util/io/pem" />
    <File subtype="Code" buildaction="Compile" name="src/util/io/pem/PemObjectGenerator.cs" />
    <File subtype="Code" buildaction="Compile" name="src/util/io/pem/PemObjectParser.cs" />
    <File subtype="Code" buildaction="Compile" name="src/util/io/pem/PemGenerationException.cs" />
    <File subtype="Code" buildaction="Compile" name="src/util/io/pem/PemObject.cs" />
    <File subtype="Code" buildaction="Compile" name="src/util/collections/LinkedDictionary.cs" />
    <File subtype="Code" buildaction="Compile" name="src/util/collections/UnmodifiableDictionary.cs" />
    <File subtype="Code" buildaction="Compile" name="src/util/collections/UnmodifiableDictionaryProxy.cs" />
    <File subtype="Code" buildaction="Compile" name="src/util/io/pem/PemWriter.cs" />
    <File subtype="Code" buildaction="Compile" name="src/util/io/pem/PemReader.cs" />
    <File subtype="Code" buildaction="Compile" name="src/openssl/MiscPemGenerator.cs" />
    <File subtype="Code" buildaction="Compile" name="src/openssl/Pkcs8Generator.cs" />
    <File subtype="Code" buildaction="EmbedAsResource" name="test/data/openssl/eckey.pem" resource_id="test.data.openssl.eckey.pem" />
    <File subtype="Code" buildaction="EmbedAsResource" name="test/data/openssl/enckey.pem" resource_id="test.data.openssl.enckey.pem" />
    <File subtype="Code" buildaction="EmbedAsResource" name="test/data/openssl/pkcs7.pem" resource_id="test.data.openssl.pkcs7.pem" />
    <File subtype="Code" buildaction="EmbedAsResource" name="test/data/openssl/pkcs8test.pem" resource_id="test.data.openssl.pkcs8test.pem" />
    <File subtype="Code" buildaction="EmbedAsResource" name="test/data/openssl/test.pem" resource_id="test.data.openssl.test.pem" />
    <File subtype="Code" buildaction="Compile" name="test/src/test/CMacTest.cs" />
    <File subtype="Code" buildaction="Compile" name="test/src/openssl/test/AllTests.cs" />
    <File subtype="Directory" buildaction="Compile" name="test/src/util/io" />
    <File subtype="Directory" buildaction="Compile" name="test/src/util/io/pem" />
    <File subtype="Directory" buildaction="Compile" name="test/src/util/io/pem/test" />
    <File subtype="Code" buildaction="Compile" name="test/src/util/io/pem/test/AllTests.cs" />
    <File subtype="Code" buildaction="Compile" name="src/crypto/tls/TlsStream.cs" />
    <File subtype="Code" buildaction="Compile" name="src/util/io/pem/PemHeader.cs" />
    <File subtype="Code" buildaction="Compile" name="src/util/collections/UnmodifiableList.cs" />
    <File subtype="Code" buildaction="Compile" name="src/util/collections/UnmodifiableListProxy.cs" />
    <File subtype="Code" buildaction="Compile" name="src/crypto/tls/AlertDescription.cs" />
    <File subtype="Code" buildaction="Compile" name="src/crypto/tls/AlertLevel.cs" />
    <File subtype="Code" buildaction="Compile" name="src/crypto/tls/CompressionMethod.cs" />
    <File subtype="Code" buildaction="Compile" name="src/crypto/tls/ContentType.cs" />
    <File subtype="Code" buildaction="Compile" name="src/crypto/tls/ECCurveType.cs" />
    <File subtype="Code" buildaction="Compile" name="src/crypto/tls/ECPointFormat.cs" />
    <File subtype="Code" buildaction="Compile" name="src/crypto/tls/ExtensionType.cs" />
    <File subtype="Code" buildaction="Compile" name="src/crypto/tls/HandshakeType.cs" />
    <File subtype="Code" buildaction="Compile" name="src/crypto/tls/ClientCertificateType.cs" />
    <File subtype="Code" buildaction="Compile" name="src/crypto/tls/NamedCurve.cs" />
    <File subtype="Code" buildaction="Compile" name="src/crypto/tls/CipherSuite.cs" />
    <File subtype="Code" buildaction="Compile" name="src/crypto/tls/TlsDheKeyExchange.cs" />
    <File subtype="Code" buildaction="Compile" name="src/crypto/tls/TlsDsaSigner.cs" />
    <File subtype="Code" buildaction="Compile" name="src/crypto/tls/TlsECDsaSigner.cs" />
    <File subtype="Code" buildaction="Compile" name="src/crypto/tls/TlsECDheKeyExchange.cs" />
    <File subtype="Code" buildaction="Compile" name="src/crypto/tls/TlsECDHKeyExchange.cs" />
    <File subtype="Code" buildaction="Compile" name="test/src/asn1/test/CscaMasterListTest.cs" />
    <File subtype="Directory" buildaction="Compile" name="test/data/asn1" />
    <File subtype="Code" buildaction="EmbedAsResource" name="test/data/asn1/masterlist-content.data" resource_id="test.data.asn1.masterlist-content.data" />
    <File subtype="Code" buildaction="Compile" name="src/crypto/tls/CertificateRequest.cs" />
    <File subtype="Code" buildaction="Compile" name="src/crypto/tls/KeyExchangeAlgorithm.cs" />
    <File subtype="Code" buildaction="Compile" name="src/crypto/tls/DigestAlgorithm.cs" />
    <File subtype="Code" buildaction="Compile" name="src/crypto/tls/EncryptionAlgorithm.cs" />
    <File subtype="Code" buildaction="Compile" name="src/crypto/tls/TlsAuthentication.cs" />
    <File subtype="Code" buildaction="Compile" name="src/crypto/tls/TlsCredentials.cs" />
    <File subtype="Code" buildaction="Compile" name="src/crypto/tls/TlsSignerCredentials.cs" />
    <File subtype="Code" buildaction="Compile" name="src/crypto/tls/TlsAgreementCredentials.cs" />
    <File subtype="Code" buildaction="Compile" name="src/crypto/tls/TlsFatalAlert.cs" />
    <File subtype="Code" buildaction="Compile" name="src/crypto/tls/TlsClientContext.cs" />
    <File subtype="Code" buildaction="Compile" name="src/crypto/tls/TlsClientContextImpl.cs" />
    <File subtype="Code" buildaction="Compile" name="src/crypto/tls/DefaultTlsSignerCredentials.cs" />
    <File subtype="Code" buildaction="Compile" name="src/crypto/tls/DefaultTlsAgreementCredentials.cs" />
    <File subtype="Code" buildaction="Compile" name="src/crypto/tls/LegacyTlsAuthentication.cs" />
    <File subtype="Code" buildaction="Compile" name="src/crypto/tls/TlsCipherFactory.cs" />
    <File subtype="Code" buildaction="Compile" name="src/crypto/tls/DefaultTlsCipherFactory.cs" />
    <File subtype="Code" buildaction="Compile" name="src/crypto/tls/LegacyTlsClient.cs" />
    <File subtype="Code" buildaction="Compile" name="src/crypto/tls/SrpTlsClient.cs" />
    <File subtype="Code" buildaction="Compile" name="src/crypto/tls/TlsCompression.cs" />
    <File subtype="Code" buildaction="Compile" name="src/crypto/tls/TlsNullCompression.cs" />
    <File subtype="Code" buildaction="Compile" name="src/util/io/TeeInputStream.cs" />
    <File subtype="Code" buildaction="Compile" name="src/crypto/tls/TlsDeflateCompression.cs" />
    <File subtype="Code" buildaction="Compile" name="src/util/zlib/ZOutputStream.cs" />
    <File subtype="Code" buildaction="Compile" name="src/util/zlib/ZInputStream.cs" />
    <File subtype="Code" buildaction="Compile" name="src/asn1/icao/LDSVersionInfo.cs" />
    <File subtype="Code" buildaction="Compile" name="test/src/openpgp/examples/PgpExampleUtilities.cs" />
    <File subtype="Code" buildaction="Compile" name="src/asn1/cms/Attributes.cs" />
    <File subtype="Code" buildaction="Compile" name="src/util/collections/UnmodifiableSet.cs" />
    <File subtype="Code" buildaction="Compile" name="src/util/collections/UnmodifiableSetProxy.cs" />
    <File subtype="Code" buildaction="Compile" name="src/cms/DefaultAuthenticatedAttributeTableGenerator.cs" />
    <File subtype="Code" buildaction="Compile" name="src/asn1/cms/MetaData.cs" />
    <File subtype="Code" buildaction="Compile" name="src/asn1/cms/Evidence.cs" />
    <File subtype="Code" buildaction="Compile" name="src/asn1/cms/TimeStampAndCRL.cs" />
    <File subtype="Code" buildaction="Compile" name="src/asn1/cms/TimeStampedData.cs" />
    <File subtype="Code" buildaction="Compile" name="src/asn1/cms/TimeStampedDataParser.cs" />
    <File subtype="Code" buildaction="Compile" name="src/asn1/cms/TimeStampTokenEvidence.cs" />
    <File subtype="Code" buildaction="Compile" name="src/util/Enums.cs" />
    <File subtype="Code" buildaction="Compile" name="src/asn1/crmf/AttributeTypeAndValue.cs" />
    <File subtype="Code" buildaction="Compile" name="src/asn1/crmf/CertId.cs" />
    <File subtype="Code" buildaction="Compile" name="src/asn1/crmf/CertReqMessages.cs" />
    <File subtype="Code" buildaction="Compile" name="src/asn1/crmf/CertReqMsg.cs" />
    <File subtype="Code" buildaction="Compile" name="src/asn1/crmf/CertRequest.cs" />
    <File subtype="Code" buildaction="Compile" name="src/asn1/crmf/CertTemplate.cs" />
    <File subtype="Code" buildaction="Compile" name="src/asn1/crmf/CertTemplateBuilder.cs" />
    <File subtype="Code" buildaction="Compile" name="src/asn1/crmf/Controls.cs" />
    <File subtype="Code" buildaction="Compile" name="src/asn1/crmf/CrmfObjectIdentifiers.cs" />
    <File subtype="Code" buildaction="Compile" name="src/asn1/crmf/EncKeyWithID.cs" />
    <File subtype="Code" buildaction="Compile" name="src/asn1/crmf/EncryptedKey.cs" />
    <File subtype="Code" buildaction="Compile" name="src/asn1/crmf/EncryptedValue.cs" />
    <File subtype="Code" buildaction="Compile" name="src/asn1/crmf/OptionalValidity.cs" />
    <File subtype="Code" buildaction="Compile" name="src/asn1/crmf/PKIArchiveOptions.cs" />
    <File subtype="Code" buildaction="Compile" name="src/asn1/crmf/PKIPublicationInfo.cs" />
    <File subtype="Code" buildaction="Compile" name="src/asn1/crmf/PKMacValue.cs" />
    <File subtype="Code" buildaction="Compile" name="src/asn1/crmf/PopoPrivKey.cs" />
    <File subtype="Code" buildaction="Compile" name="src/asn1/crmf/PopoSigningKey.cs" />
    <File subtype="Code" buildaction="Compile" name="src/asn1/crmf/PopoSigningKeyInput.cs" />
    <File subtype="Code" buildaction="Compile" name="src/asn1/crmf/ProofOfPossession.cs" />
    <File subtype="Code" buildaction="Compile" name="src/asn1/crmf/SinglePubInfo.cs" />
    <File subtype="Code" buildaction="Compile" name="src/asn1/crmf/SubsequentMessage.cs" />
    <File subtype="Code" buildaction="Compile" name="src/asn1/cmp/CmpCertificate.cs" />
    <File subtype="Code" buildaction="Compile" name="src/asn1/cmp/InfoTypeAndValue.cs" />
    <File subtype="Code" buildaction="Compile" name="src/asn1/cmp/PKIBody.cs" />
    <File subtype="Code" buildaction="Compile" name="src/asn1/cmp/PKIHeader.cs" />
    <File subtype="Code" buildaction="Compile" name="src/asn1/cmp/PKIMessage.cs" />
    <File subtype="Code" buildaction="Compile" name="src/asn1/cmp/PKIMessages.cs" />
    <File subtype="Code" buildaction="Compile" name="src/asn1/cmp/PbmParameter.cs" />
    <File subtype="Code" buildaction="Compile" name="src/asn1/cmp/CertConfirmContent.cs" />
    <File subtype="Code" buildaction="Compile" name="src/asn1/cmp/CertStatus.cs" />
    <File subtype="Code" buildaction="Compile" name="src/asn1/cmp/CertRepMessage.cs" />
    <File subtype="Code" buildaction="Compile" name="src/asn1/cmp/CertResponse.cs" />
    <File subtype="Code" buildaction="Compile" name="src/asn1/cmp/CertifiedKeyPair.cs" />
    <File subtype="Code" buildaction="Compile" name="src/asn1/cmp/CertOrEncCert.cs" />
    <File subtype="Code" buildaction="Compile" name="src/asn1/cmp/CAKeyUpdAnnContent.cs" />
    <File subtype="Code" buildaction="Compile" name="src/asn1/cmp/Challenge.cs" />
    <File subtype="Code" buildaction="Compile" name="src/asn1/cmp/CrlAnnContent.cs" />
    <File subtype="Code" buildaction="Compile" name="src/asn1/cmp/ErrorMsgContent.cs" />
    <File subtype="Code" buildaction="Compile" name="src/asn1/cmp/GenMsgContent.cs" />
    <File subtype="Code" buildaction="Compile" name="src/asn1/cmp/GenRepContent.cs" />
    <File subtype="Code" buildaction="Compile" name="src/asn1/cmp/PKIConfirmContent.cs" />
    <File subtype="Code" buildaction="Compile" name="src/asn1/cmp/KeyRecRepContent.cs" />
    <File subtype="Code" buildaction="Compile" name="src/asn1/cmp/RevAnnContent.cs" />
    <File subtype="Code" buildaction="Compile" name="src/asn1/cmp/OobCertHash.cs" />
    <File subtype="Code" buildaction="Compile" name="src/asn1/cmp/PKIHeaderBuilder.cs" />
    <File subtype="Code" buildaction="Compile" name="src/asn1/cmp/PollRepContent.cs" />
    <File subtype="Code" buildaction="Compile" name="src/asn1/cmp/PollReqContent.cs" />
    <File subtype="Code" buildaction="Compile" name="src/asn1/cmp/ProtectedPart.cs" />
    <File subtype="Code" buildaction="Compile" name="src/asn1/cmp/PopoDecKeyChallContent.cs" />
    <File subtype="Code" buildaction="Compile" name="src/asn1/cmp/PopoDecKeyRespContent.cs" />
    <File subtype="Code" buildaction="Compile" name="src/asn1/cmp/RevDetails.cs" />
    <File subtype="Code" buildaction="Compile" name="src/asn1/cmp/RevRepContent.cs" />
    <File subtype="Code" buildaction="Compile" name="src/asn1/cmp/RevReqContent.cs" />
    <File subtype="Code" buildaction="Compile" name="src/asn1/cmp/RevRepContentBuilder.cs" />
    <File subtype="Code" buildaction="Compile" name="src/crypto/tls/TlsDHUtilities.cs" />
    <File subtype="Code" buildaction="Compile" name="src/crypto/tls/TlsRsaUtilities.cs" />
    <File subtype="Code" buildaction="Compile" name="src/crypto/tls/TlsPskIdentity.cs" />
    <File subtype="Code" buildaction="Compile" name="src/crypto/tls/TlsPskKeyExchange.cs" />
    <File subtype="Code" buildaction="Compile" name="src/crypto/tls/PskTlsClient.cs" />
    <File subtype="Code" buildaction="Compile" name="src/crypto/tls/Ssl3Mac.cs" />
    <File subtype="Code" buildaction="Compile" name="src/bcpg/sig/RevocationKey.cs" />
    <File subtype="Code" buildaction="Compile" name="src/bcpg/sig/RevocationReason.cs" />
    <File subtype="Code" buildaction="Compile" name="src/bcpg/sig/RevocationReasonTags.cs" />
    <File subtype="Code" buildaction="Compile" name="src/bcpg/sig/RevocationKeyTags.cs" />
<<<<<<< HEAD
    <File subtype="Code" buildaction="Compile" name="src/crypto/engines/ChaChaEngine.cs" />
    <File subtype="Code" buildaction="Compile" name="src/crypto/engines/XSalsa20Engine.cs" />
    <File subtype="Code" buildaction="Compile" name="test/src/crypto/test/ChaChaTest.cs" />
    <File subtype="Code" buildaction="Compile" name="test/src/crypto/test/XSalsa20Test.cs" />
=======
    <File subtype="Code" buildaction="Compile" name="src/crypto/macs/GMac.cs" />
    <File subtype="Code" buildaction="Compile" name="test/src/crypto/test/GMacTest.cs" />
>>>>>>> fc763ffe
  </Contents>
  <References>
    <ProjectReference type="Assembly" localcopy="True" refto="test/lib/nunit.core.dll" />
    <ProjectReference type="Assembly" localcopy="True" refto="test/lib/nunit.core.interfaces.dll" />
    <ProjectReference type="Assembly" localcopy="True" refto="test/lib/nunit.framework.dll" />
    <ProjectReference type="Gac" localcopy="True" refto="System, Version=1.0.5000.0, Culture=neutral, PublicKeyToken=b77a5c561934e089" />
    <ProjectReference type="Gac" localcopy="True" refto="System.Data, Version=1.0.5000.0, Culture=neutral, PublicKeyToken=b77a5c561934e089" />
    <ProjectReference type="Gac" localcopy="True" refto="System.Xml, Version=1.0.5000.0, Culture=neutral, PublicKeyToken=b77a5c561934e089" />
  </References>
  <DeploymentInformation strategy="File" />
</Project><|MERGE_RESOLUTION|>--- conflicted
+++ resolved
@@ -2297,15 +2297,12 @@
     <File subtype="Code" buildaction="Compile" name="src/bcpg/sig/RevocationReason.cs" />
     <File subtype="Code" buildaction="Compile" name="src/bcpg/sig/RevocationReasonTags.cs" />
     <File subtype="Code" buildaction="Compile" name="src/bcpg/sig/RevocationKeyTags.cs" />
-<<<<<<< HEAD
     <File subtype="Code" buildaction="Compile" name="src/crypto/engines/ChaChaEngine.cs" />
     <File subtype="Code" buildaction="Compile" name="src/crypto/engines/XSalsa20Engine.cs" />
     <File subtype="Code" buildaction="Compile" name="test/src/crypto/test/ChaChaTest.cs" />
     <File subtype="Code" buildaction="Compile" name="test/src/crypto/test/XSalsa20Test.cs" />
-=======
     <File subtype="Code" buildaction="Compile" name="src/crypto/macs/GMac.cs" />
     <File subtype="Code" buildaction="Compile" name="test/src/crypto/test/GMacTest.cs" />
->>>>>>> fc763ffe
   </Contents>
   <References>
     <ProjectReference type="Assembly" localcopy="True" refto="test/lib/nunit.core.dll" />
