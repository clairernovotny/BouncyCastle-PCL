using System;
using System.Text;

using NUnit.Framework;

using Org.BouncyCastle.Crypto.Prng;
using Org.BouncyCastle.Utilities;

namespace Org.BouncyCastle.Security.Tests
{
<<<<<<< HEAD
	[TestFixture]
	public class SecureRandomTest
	{
#if !NETCF_1_0 && !PCL
		[Test]
		public void TestCryptoApi()
		{
			SecureRandom random = new SecureRandom(
				new CryptoApiRandomGenerator());
=======
    [TestFixture]
    public class SecureRandomTest
    {
#if !(NETCF_1_0 || PORTABLE)
        [Test]
        public void TestCryptoApi()
        {
            SecureRandom random = new SecureRandom(
                new CryptoApiRandomGenerator());
>>>>>>> 6edc6eb3

            CheckSecureRandom(random);
		}
#endif

		[Test]
		public void TestDefault()
		{
			SecureRandom random = new SecureRandom();

            CheckSecureRandom(random);
		}

		[Test]
		public void TestSha1Prng()
		{
			SecureRandom random = SecureRandom.GetInstance("SHA1PRNG");

            CheckSecureRandom(random);
		}

		[Test]
        public void TestSha1PrngBackward()
        {
            byte[] seed = Encoding.ASCII.GetBytes("backward compatible");

            SecureRandom sx = new SecureRandom(seed);
            SecureRandom sy = SecureRandom.GetInstance("SHA1PRNG", false); sy.SetSeed(seed);

            byte[] bx = new byte[128]; sx.NextBytes(bx);
            byte[] by = new byte[128]; sy.NextBytes(by);

            Assert.IsTrue(Arrays.AreEqual(bx, by));
        }

        [Test]
		public void TestSha256Prng()
		{
			SecureRandom random = SecureRandom.GetInstance("SHA256PRNG");

            CheckSecureRandom(random);
		}

		[Test]
		public void TestThreadedSeed()
		{
            SecureRandom random = SecureRandom.GetInstance("SHA1PRNG", false);
            random.SetSeed(new ThreadedSeedGenerator().GenerateSeed(20, false));

            CheckSecureRandom(random);
		}

		[Test]
		public void TestVmpcPrng()
		{
			SecureRandom random = new SecureRandom(new VmpcRandomGenerator());
			random.SetSeed(SecureRandom.GetSeed(32));

            CheckSecureRandom(random);
		}


        private static void CheckSecureRandom(SecureRandom random)
		{
			// Note: This will periodically (< 1e-6 probability) give a false alarm.
			// That's randomness for you!
            Assert.IsTrue(RunChiSquaredTests(random), "Chi2 test detected possible non-randomness");
		}

        private static bool RunChiSquaredTests(SecureRandom random)
		{
			int passes = 0;

			for (int tries = 0; tries < 100; ++tries)
			{
                double chi2 = MeasureChiSquared(random, 1000);

                // 255 degrees of freedom in test => Q ~ 10.0% for 285
                if (chi2 < 285.0)
                {
					++passes;
			}
            }

			return passes > 75;
		}

        private static double MeasureChiSquared(SecureRandom random, int rounds)
		{
            byte[] opts = SecureRandom.GetSeed(2);
			int[] counts = new int[256];

			byte[] bs = new byte[256];
			for (int i = 0; i < rounds; ++i)
			{
				random.NextBytes(bs);

				for (int b = 0; b < 256; ++b)
				{
					++counts[bs[b]];
				}
			}

            byte mask = opts[0];
			for (int i = 0; i < rounds; ++i)
			{
				random.NextBytes(bs);

				for (int b = 0; b < 256; ++b)
				{
					++counts[bs[b] ^ mask];
				}

				++mask;
			}

            byte shift = opts[1];
			for (int i = 0; i < rounds; ++i)
			{
				random.NextBytes(bs);

				for (int b = 0; b < 256; ++b)
				{
					++counts[(byte)(bs[b] + shift)];
				}

				++shift;
			}

			int total = 3 * rounds;

			double chi2 = 0;
			for (int k = 0; k < counts.Length; ++k)
			{
				double diff = ((double) counts[k]) - total;
				double diff2 = diff * diff;

				chi2 += diff2;
			}

			chi2 /= total;

			return chi2;
		}
	}
}<|MERGE_RESOLUTION|>--- conflicted
+++ resolved
@@ -8,17 +8,6 @@
 
 namespace Org.BouncyCastle.Security.Tests
 {
-<<<<<<< HEAD
-	[TestFixture]
-	public class SecureRandomTest
-	{
-#if !NETCF_1_0 && !PCL
-		[Test]
-		public void TestCryptoApi()
-		{
-			SecureRandom random = new SecureRandom(
-				new CryptoApiRandomGenerator());
-=======
     [TestFixture]
     public class SecureRandomTest
     {
@@ -28,29 +17,28 @@
         {
             SecureRandom random = new SecureRandom(
                 new CryptoApiRandomGenerator());
->>>>>>> 6edc6eb3
 
             CheckSecureRandom(random);
-		}
+        }
 #endif
 
-		[Test]
-		public void TestDefault()
-		{
-			SecureRandom random = new SecureRandom();
+        [Test]
+        public void TestDefault()
+        {
+            SecureRandom random = new SecureRandom();
 
             CheckSecureRandom(random);
-		}
+        }
 
-		[Test]
-		public void TestSha1Prng()
-		{
-			SecureRandom random = SecureRandom.GetInstance("SHA1PRNG");
+        [Test]
+        public void TestSha1Prng()
+        {
+            SecureRandom random = SecureRandom.GetInstance("SHA1PRNG");
 
             CheckSecureRandom(random);
-		}
+        }
 
-		[Test]
+        [Test]
         public void TestSha1PrngBackward()
         {
             byte[] seed = Encoding.ASCII.GetBytes("backward compatible");
@@ -65,113 +53,113 @@
         }
 
         [Test]
-		public void TestSha256Prng()
-		{
-			SecureRandom random = SecureRandom.GetInstance("SHA256PRNG");
+        public void TestSha256Prng()
+        {
+            SecureRandom random = SecureRandom.GetInstance("SHA256PRNG");
 
             CheckSecureRandom(random);
-		}
+        }
 
-		[Test]
-		public void TestThreadedSeed()
-		{
+        [Test]
+        public void TestThreadedSeed()
+        {
             SecureRandom random = SecureRandom.GetInstance("SHA1PRNG", false);
             random.SetSeed(new ThreadedSeedGenerator().GenerateSeed(20, false));
 
             CheckSecureRandom(random);
-		}
+        }
 
-		[Test]
-		public void TestVmpcPrng()
-		{
-			SecureRandom random = new SecureRandom(new VmpcRandomGenerator());
-			random.SetSeed(SecureRandom.GetSeed(32));
+        [Test]
+        public void TestVmpcPrng()
+        {
+            SecureRandom random = new SecureRandom(new VmpcRandomGenerator());
+            random.SetSeed(SecureRandom.GetSeed(32));
 
             CheckSecureRandom(random);
-		}
+        }
 
 
         private static void CheckSecureRandom(SecureRandom random)
-		{
-			// Note: This will periodically (< 1e-6 probability) give a false alarm.
-			// That's randomness for you!
+        {
+            // Note: This will periodically (< 1e-6 probability) give a false alarm.
+            // That's randomness for you!
             Assert.IsTrue(RunChiSquaredTests(random), "Chi2 test detected possible non-randomness");
-		}
+        }
 
         private static bool RunChiSquaredTests(SecureRandom random)
-		{
-			int passes = 0;
+        {
+            int passes = 0;
 
-			for (int tries = 0; tries < 100; ++tries)
-			{
+            for (int tries = 0; tries < 100; ++tries)
+            {
                 double chi2 = MeasureChiSquared(random, 1000);
 
                 // 255 degrees of freedom in test => Q ~ 10.0% for 285
                 if (chi2 < 285.0)
                 {
-					++passes;
-			}
+                    ++passes;
+                }
             }
 
-			return passes > 75;
-		}
+            return passes > 75;
+        }
 
         private static double MeasureChiSquared(SecureRandom random, int rounds)
-		{
+        {
             byte[] opts = SecureRandom.GetSeed(2);
-			int[] counts = new int[256];
+            int[] counts = new int[256];
 
-			byte[] bs = new byte[256];
-			for (int i = 0; i < rounds; ++i)
-			{
-				random.NextBytes(bs);
+            byte[] bs = new byte[256];
+            for (int i = 0; i < rounds; ++i)
+            {
+                random.NextBytes(bs);
 
-				for (int b = 0; b < 256; ++b)
-				{
-					++counts[bs[b]];
-				}
-			}
+                for (int b = 0; b < 256; ++b)
+                {
+                    ++counts[bs[b]];
+                }
+            }
 
             byte mask = opts[0];
-			for (int i = 0; i < rounds; ++i)
-			{
-				random.NextBytes(bs);
+            for (int i = 0; i < rounds; ++i)
+            {
+                random.NextBytes(bs);
 
-				for (int b = 0; b < 256; ++b)
-				{
-					++counts[bs[b] ^ mask];
-				}
+                for (int b = 0; b < 256; ++b)
+                {
+                    ++counts[bs[b] ^ mask];
+                }
 
-				++mask;
-			}
+                ++mask;
+            }
 
             byte shift = opts[1];
-			for (int i = 0; i < rounds; ++i)
-			{
-				random.NextBytes(bs);
+            for (int i = 0; i < rounds; ++i)
+            {
+                random.NextBytes(bs);
 
-				for (int b = 0; b < 256; ++b)
-				{
-					++counts[(byte)(bs[b] + shift)];
-				}
+                for (int b = 0; b < 256; ++b)
+                {
+                    ++counts[(byte)(bs[b] + shift)];
+                }
 
-				++shift;
-			}
+                ++shift;
+            }
 
-			int total = 3 * rounds;
+            int total = 3 * rounds;
 
-			double chi2 = 0;
-			for (int k = 0; k < counts.Length; ++k)
-			{
-				double diff = ((double) counts[k]) - total;
-				double diff2 = diff * diff;
+            double chi2 = 0;
+            for (int k = 0; k < counts.Length; ++k)
+            {
+                double diff = ((double) counts[k]) - total;
+                double diff2 = diff * diff;
 
-				chi2 += diff2;
-			}
+                chi2 += diff2;
+            }
 
-			chi2 /= total;
+            chi2 /= total;
 
-			return chi2;
-		}
-	}
+            return chi2;
+        }
+    }
 }