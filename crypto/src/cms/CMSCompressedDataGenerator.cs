using System;
using System.Collections;
using System.IO;

using Org.BouncyCastle.Asn1;
using Org.BouncyCastle.Asn1.Cms;
using Org.BouncyCastle.Asn1.X509;
using Org.BouncyCastle.Utilities;
using Org.BouncyCastle.Utilities.Zlib;

namespace Org.BouncyCastle.Cms
{
    /**
    * General class for generating a compressed CMS message.
    * <p>
    * A simple example of usage.</p>
    * <p>
    * <pre>
    *      CMSCompressedDataGenerator fact = new CMSCompressedDataGenerator();
    *      CMSCompressedData data = fact.Generate(content, algorithm);
    * </pre>
	* </p>
    */
    public class CmsCompressedDataGenerator
    {
        public const string ZLib = "1.2.840.113549.1.9.16.3.8";

		public CmsCompressedDataGenerator()
        {
        }

		/**
        * Generate an object that contains an CMS Compressed Data
        */
        public CmsCompressedData Generate(
            CmsProcessable	content,
            string			compressionOid)
        {
            AlgorithmIdentifier comAlgId;
            Asn1OctetString comOcts;

            try
            {
                MemoryStream bOut = new MemoryStream();
                ZOutputStream zOut = new ZOutputStream(bOut, JZlib.Z_DEFAULT_COMPRESSION);

				content.Write(zOut);

<<<<<<< HEAD
				zOut.Dispose();
=======
                Platform.Dispose(zOut);
>>>>>>> fd8f3ea2

                comAlgId = new AlgorithmIdentifier(new DerObjectIdentifier(compressionOid));
				comOcts = new BerOctetString(bOut.ToArray());
            }
            catch (IOException e)
            {
                throw new CmsException("exception encoding data.", e);
            }

            ContentInfo comContent = new ContentInfo(CmsObjectIdentifiers.Data, comOcts);
            ContentInfo contentInfo = new ContentInfo(
                CmsObjectIdentifiers.CompressedData,
                new CompressedData(comAlgId, comContent));

			return new CmsCompressedData(contentInfo);
        }
    }
}<|MERGE_RESOLUTION|>--- conflicted
+++ resolved
@@ -46,11 +46,7 @@
 
 				content.Write(zOut);
 
-<<<<<<< HEAD
-				zOut.Dispose();
-=======
                 Platform.Dispose(zOut);
->>>>>>> fd8f3ea2
 
                 comAlgId = new AlgorithmIdentifier(new DerObjectIdentifier(compressionOid));
 				comOcts = new BerOctetString(bOut.ToArray());
