using System;
using System.Collections;
using System.IO;

using Org.BouncyCastle.Asn1;
using Org.BouncyCastle.Asn1.Cms;
using Org.BouncyCastle.Asn1.X509;
using Org.BouncyCastle.Crypto;
using Org.BouncyCastle.Security;
using Org.BouncyCastle.Security.Certificates;
using Org.BouncyCastle.Utilities;
using Org.BouncyCastle.X509;
using Org.BouncyCastle.Crypto.Operators;

namespace Org.BouncyCastle.Cms
{
    /**
     * general class for generating a pkcs7-signature message.
     * <p>
     * A simple example of usage.
     *
     * <pre>
     *      IX509Store certs...
     *      IX509Store crls...
     *      CmsSignedDataGenerator gen = new CmsSignedDataGenerator();
     *
     *      gen.AddSigner(privKey, cert, CmsSignedGenerator.DigestSha1);
     *      gen.AddCertificates(certs);
     *      gen.AddCrls(crls);
     *
     *      CmsSignedData data = gen.Generate(content);
     * </pre>
	 * </p>
     */
    public class CmsSignedDataGenerator
        : CmsSignedGenerator
    {
		private static readonly CmsSignedHelper Helper = CmsSignedHelper.Instance;

		private readonly IList signerInfs = Platform.CreateArrayList();

		private class SignerInf
        {
            private readonly CmsSignedGenerator outer;

			private readonly ISignatureCalculator		sigCalc;
			private readonly SignerIdentifier			signerIdentifier;
			private readonly string						digestOID;
			private readonly string						encOID;
			private readonly CmsAttributeTableGenerator	sAttr;
			private readonly CmsAttributeTableGenerator	unsAttr;
			private readonly Asn1.Cms.AttributeTable	baseSignedTable;

			internal SignerInf(
                CmsSignedGenerator			outer,
	            AsymmetricKeyParameter		key,
	            SignerIdentifier			signerIdentifier,
	            string						digestOID,
	            string						encOID,
	            CmsAttributeTableGenerator	sAttr,
	            CmsAttributeTableGenerator	unsAttr,
	            Asn1.Cms.AttributeTable		baseSignedTable)
	        {
                string digestName = Helper.GetDigestAlgName(digestOID);

                string signatureName = digestName + "with" + Helper.GetEncryptionAlgName(encOID);

                this.outer = outer;
                this.sigCalc = new Asn1SignatureCalculator(signatureName, key);
                this.signerIdentifier = signerIdentifier;
                this.digestOID = digestOID;
                this.encOID = encOID;
	            this.sAttr = sAttr;
	            this.unsAttr = unsAttr;
	            this.baseSignedTable = baseSignedTable;
            }

            internal SignerInf(
                CmsSignedGenerator outer,
                ISignatureCalculator sigCalc,
                SignerIdentifier signerIdentifier,
                CmsAttributeTableGenerator sAttr,
                CmsAttributeTableGenerator unsAttr,
                Asn1.Cms.AttributeTable baseSignedTable)
            {
                this.outer = outer;
                this.sigCalc = sigCalc;
                this.signerIdentifier = signerIdentifier;
                this.digestOID = new DefaultDigestAlgorithmIdentifierFinder().find((AlgorithmIdentifier)sigCalc.AlgorithmDetails).Algorithm.Id;
                this.encOID = ((AlgorithmIdentifier)sigCalc.AlgorithmDetails).Algorithm.Id;
                this.sAttr = sAttr;
                this.unsAttr = unsAttr;
                this.baseSignedTable = baseSignedTable;
            }

            internal AlgorithmIdentifier DigestAlgorithmID
			{
				get { return new AlgorithmIdentifier(new DerObjectIdentifier(digestOID), DerNull.Instance); }
			}

			internal CmsAttributeTableGenerator SignedAttributes
            {
				get { return sAttr; }
            }

            internal CmsAttributeTableGenerator UnsignedAttributes
            {
				get { return unsAttr; }
            }

			internal SignerInfo ToSignerInfo(
                DerObjectIdentifier	contentType,
                CmsProcessable		content,
				SecureRandom		random)
            {
                AlgorithmIdentifier digAlgId = DigestAlgorithmID;
				string digestName = Helper.GetDigestAlgName(digestOID);

				string signatureName = digestName + "with" + Helper.GetEncryptionAlgName(encOID);
				
                byte[] hash;
                if (outer._digests.Contains(digestOID))
                {
                    hash = (byte[])outer._digests[digestOID];
                }
                else
                {
                    IDigest dig = Helper.GetDigestInstance(digestName);
                    if (content != null)
                    {
                        content.Write(new DigOutputStream(dig));
                    }
                    hash = DigestUtilities.DoFinal(dig);
                    outer._digests.Add(digestOID, hash.Clone());
                }

                IStreamCalculator calculator = sigCalc.CreateCalculator();

#if NETCF_1_0 || NETCF_2_0 || SILVERLIGHT || PORTABLE
				Stream sigStr = calculator.Stream;
#else
				Stream sigStr = new BufferedStream(calculator.Stream);
#endif

				Asn1Set signedAttr = null;
				if (sAttr != null)
				{
					IDictionary parameters = outer.GetBaseParameters(contentType, digAlgId, hash);

//					Asn1.Cms.AttributeTable signed = sAttr.GetAttributes(Collections.unmodifiableMap(parameters));
					Asn1.Cms.AttributeTable signed = sAttr.GetAttributes(parameters);

                    if (contentType == null) //counter signature
                    {
                        if (signed != null && signed[CmsAttributes.ContentType] != null)
                        {
                            IDictionary tmpSigned = signed.ToDictionary();
                            tmpSigned.Remove(CmsAttributes.ContentType);
                            signed = new Asn1.Cms.AttributeTable(tmpSigned);
                        }
                    }

					// TODO Validate proposed signed attributes

					signedAttr = outer.GetAttributeSet(signed);

					// sig must be composed from the DER encoding.
					new DerOutputStream(sigStr).WriteObject(signedAttr);
				}
                else if (content != null)
                {
					// TODO Use raw signature of the hash value instead
					content.Write(sigStr);
                }

<<<<<<< HEAD
				sigStr.Dispose();
                byte[] sigBytes = ((IBlockResult)calculator.GetResult()).DoFinal();
=======
				sigStr.Close();
                byte[] sigBytes = ((IBlockResult)calculator.GetResult()).Collect();
>>>>>>> 2de75958

				Asn1Set unsignedAttr = null;
				if (unsAttr != null)
				{
					IDictionary baseParameters = outer.GetBaseParameters(contentType, digAlgId, hash);
					baseParameters[CmsAttributeTableParameter.Signature] = sigBytes.Clone();

//					Asn1.Cms.AttributeTable unsigned = unsAttr.GetAttributes(Collections.unmodifiableMap(baseParameters));
					Asn1.Cms.AttributeTable unsigned = unsAttr.GetAttributes(baseParameters);

					// TODO Validate proposed unsigned attributes

					unsignedAttr = outer.GetAttributeSet(unsigned);
				}

				// TODO[RSAPSS] Need the ability to specify non-default parameters
				Asn1Encodable sigX509Parameters = SignerUtilities.GetDefaultX509Parameters(signatureName);
				AlgorithmIdentifier encAlgId = Helper.GetEncAlgorithmIdentifier(
					new DerObjectIdentifier(encOID), sigX509Parameters);
				
                return new SignerInfo(signerIdentifier, digAlgId,
                    signedAttr, encAlgId, new DerOctetString(sigBytes), unsignedAttr);
            }
        }

		public CmsSignedDataGenerator()
        {
        }

		/// <summary>Constructor allowing specific source of randomness</summary>
		/// <param name="rand">Instance of <c>SecureRandom</c> to use.</param>
		public CmsSignedDataGenerator(
			SecureRandom rand)
			: base(rand)
		{
		}

		/**
        * add a signer - no attributes other than the default ones will be
        * provided here.
		*
		* @param key signing key to use
		* @param cert certificate containing corresponding public key
		* @param digestOID digest algorithm OID
        */
        public void AddSigner(
            AsymmetricKeyParameter	privateKey,
            X509Certificate			cert,
            string					digestOID)
        {
        	AddSigner(privateKey, cert, Helper.GetEncOid(privateKey, digestOID), digestOID);
		}

		/**
		 * add a signer, specifying the digest encryption algorithm to use - no attributes other than the default ones will be
		 * provided here.
		 *
		 * @param key signing key to use
		 * @param cert certificate containing corresponding public key
		 * @param encryptionOID digest encryption algorithm OID
		 * @param digestOID digest algorithm OID
		 */
		public void AddSigner(
			AsymmetricKeyParameter	privateKey,
			X509Certificate			cert,
			string					encryptionOID,
			string					digestOID)
		{
			doAddSigner(privateKey, GetSignerIdentifier(cert), encryptionOID, digestOID,
				new DefaultSignedAttributeTableGenerator(), null, null);
		}

	    /**
	     * add a signer - no attributes other than the default ones will be
	     * provided here.
	     */
	    public void AddSigner(
            AsymmetricKeyParameter	privateKey,
	        byte[]					subjectKeyID,
            string					digestOID)
	    {
			AddSigner(privateKey, subjectKeyID, Helper.GetEncOid(privateKey, digestOID), digestOID);
	    }

		/**
		 * add a signer, specifying the digest encryption algorithm to use - no attributes other than the default ones will be
		 * provided here.
		 */
		public void AddSigner(
			AsymmetricKeyParameter	privateKey,
			byte[]					subjectKeyID,
			string					encryptionOID,
			string					digestOID)
		{
			doAddSigner(privateKey, GetSignerIdentifier(subjectKeyID), encryptionOID, digestOID,
				new DefaultSignedAttributeTableGenerator(), null, null);
		}

        /**
        * add a signer with extra signed/unsigned attributes.
		*
		* @param key signing key to use
		* @param cert certificate containing corresponding public key
		* @param digestOID digest algorithm OID
		* @param signedAttr table of attributes to be included in signature
		* @param unsignedAttr table of attributes to be included as unsigned
        */
        public void AddSigner(
            AsymmetricKeyParameter	privateKey,
            X509Certificate			cert,
            string					digestOID,
            Asn1.Cms.AttributeTable	signedAttr,
            Asn1.Cms.AttributeTable	unsignedAttr)
        {
			AddSigner(privateKey, cert, Helper.GetEncOid(privateKey, digestOID), digestOID,
				signedAttr, unsignedAttr);
		}

		/**
		 * add a signer, specifying the digest encryption algorithm, with extra signed/unsigned attributes.
		 *
		 * @param key signing key to use
		 * @param cert certificate containing corresponding public key
		 * @param encryptionOID digest encryption algorithm OID
		 * @param digestOID digest algorithm OID
		 * @param signedAttr table of attributes to be included in signature
		 * @param unsignedAttr table of attributes to be included as unsigned
		 */
		public void AddSigner(
			AsymmetricKeyParameter	privateKey,
			X509Certificate			cert,
			string					encryptionOID,
			string					digestOID,
			Asn1.Cms.AttributeTable	signedAttr,
			Asn1.Cms.AttributeTable	unsignedAttr)
		{
			doAddSigner(privateKey, GetSignerIdentifier(cert), encryptionOID, digestOID,
				new DefaultSignedAttributeTableGenerator(signedAttr),
				new SimpleAttributeTableGenerator(unsignedAttr),
				signedAttr);
		}

	    /**
	     * add a signer with extra signed/unsigned attributes.
		 *
		 * @param key signing key to use
		 * @param subjectKeyID subjectKeyID of corresponding public key
		 * @param digestOID digest algorithm OID
		 * @param signedAttr table of attributes to be included in signature
		 * @param unsignedAttr table of attributes to be included as unsigned
	     */
		public void AddSigner(
			AsymmetricKeyParameter	privateKey,
			byte[]					subjectKeyID,
			string					digestOID,
			Asn1.Cms.AttributeTable	signedAttr,
			Asn1.Cms.AttributeTable	unsignedAttr)
		{
			AddSigner(privateKey, subjectKeyID, Helper.GetEncOid(privateKey, digestOID), digestOID,
				signedAttr, unsignedAttr); 
		}

		/**
		 * add a signer, specifying the digest encryption algorithm, with extra signed/unsigned attributes.
		 *
		 * @param key signing key to use
		 * @param subjectKeyID subjectKeyID of corresponding public key
		 * @param encryptionOID digest encryption algorithm OID
		 * @param digestOID digest algorithm OID
		 * @param signedAttr table of attributes to be included in signature
		 * @param unsignedAttr table of attributes to be included as unsigned
		 */
		public void AddSigner(
			AsymmetricKeyParameter	privateKey,
			byte[]					subjectKeyID,
			string					encryptionOID,
			string					digestOID,
			Asn1.Cms.AttributeTable	signedAttr,
			Asn1.Cms.AttributeTable	unsignedAttr)
		{
			doAddSigner(privateKey, GetSignerIdentifier(subjectKeyID), encryptionOID, digestOID,
				new DefaultSignedAttributeTableGenerator(signedAttr),
				new SimpleAttributeTableGenerator(unsignedAttr),
				signedAttr);
		}

		/**
		 * add a signer with extra signed/unsigned attributes based on generators.
		 */
		public void AddSigner(
			AsymmetricKeyParameter		privateKey,
			X509Certificate				cert,
			string						digestOID,
			CmsAttributeTableGenerator	signedAttrGen,
			CmsAttributeTableGenerator	unsignedAttrGen)
		{
			AddSigner(privateKey, cert, Helper.GetEncOid(privateKey, digestOID), digestOID,
				signedAttrGen, unsignedAttrGen);
		}

		/**
		 * add a signer, specifying the digest encryption algorithm, with extra signed/unsigned attributes based on generators.
		 */
		public void AddSigner(
			AsymmetricKeyParameter		privateKey,
			X509Certificate				cert,
			string						encryptionOID,
			string						digestOID,
			CmsAttributeTableGenerator	signedAttrGen,
			CmsAttributeTableGenerator	unsignedAttrGen)
		{
			doAddSigner(privateKey, GetSignerIdentifier(cert), encryptionOID, digestOID, signedAttrGen,
				unsignedAttrGen, null);
		}

	    /**
	     * add a signer with extra signed/unsigned attributes based on generators.
	     */
	    public void AddSigner(
			AsymmetricKeyParameter		privateKey,
	        byte[]						subjectKeyID,
	        string						digestOID,
	        CmsAttributeTableGenerator	signedAttrGen,
	        CmsAttributeTableGenerator	unsignedAttrGen)
	    {
			AddSigner(privateKey, subjectKeyID, Helper.GetEncOid(privateKey, digestOID), digestOID,
				signedAttrGen, unsignedAttrGen);
	    }

		/**
		 * add a signer, including digest encryption algorithm, with extra signed/unsigned attributes based on generators.
		 */
		public void AddSigner(
			AsymmetricKeyParameter		privateKey,
			byte[]						subjectKeyID,
			string						encryptionOID,
			string						digestOID,
			CmsAttributeTableGenerator	signedAttrGen,
			CmsAttributeTableGenerator	unsignedAttrGen)
		{
			doAddSigner(privateKey, GetSignerIdentifier(subjectKeyID), encryptionOID, digestOID,
				signedAttrGen, unsignedAttrGen, null);
		}

        public void AddSignerInfoGenerator(SignerInfoGenerator signerInfoGenerator)
        {
            signerInfs.Add(new SignerInf(this, signerInfoGenerator.contentSigner, signerInfoGenerator.sigId,
                            signerInfoGenerator.signedGen, signerInfoGenerator.unsignedGen, null));
        }

        private void doAddSigner(
			AsymmetricKeyParameter		privateKey,
			SignerIdentifier            signerIdentifier,
			string                      encryptionOID,
			string                      digestOID,
			CmsAttributeTableGenerator  signedAttrGen,
			CmsAttributeTableGenerator  unsignedAttrGen,
			Asn1.Cms.AttributeTable		baseSignedTable)
		{
			signerInfs.Add(new SignerInf(this, privateKey, signerIdentifier, digestOID, encryptionOID,
				signedAttrGen, unsignedAttrGen, baseSignedTable));
		}

		/**
        * generate a signed object that for a CMS Signed Data object
        */
        public CmsSignedData Generate(
            CmsProcessable content)
        {
            return Generate(content, false);
        }

        /**
        * generate a signed object that for a CMS Signed Data
        * object  - if encapsulate is true a copy
        * of the message will be included in the signature. The content type
        * is set according to the OID represented by the string signedContentType.
        */
        public CmsSignedData Generate(
            string			signedContentType,
			// FIXME Avoid accessing more than once to support CmsProcessableInputStream
            CmsProcessable	content,
            bool			encapsulate)
        {
            Asn1EncodableVector digestAlgs = new Asn1EncodableVector();
            Asn1EncodableVector signerInfos = new Asn1EncodableVector();

			_digests.Clear(); // clear the current preserved digest state

			//
            // add the precalculated SignerInfo objects.
            //
            foreach (SignerInformation signer in _signers)
            {
				digestAlgs.Add(Helper.FixAlgID(signer.DigestAlgorithmID));

				// TODO Verify the content type and calculated digest match the precalculated SignerInfo
				signerInfos.Add(signer.ToSignerInfo());
            }

			//
            // add the SignerInfo objects
            //
            bool isCounterSignature = (signedContentType == null);

            DerObjectIdentifier contentTypeOid = isCounterSignature
                ?   null
				:	new DerObjectIdentifier(signedContentType);

            foreach (SignerInf signer in signerInfs)
            {
				try
                {
					digestAlgs.Add(signer.DigestAlgorithmID);
                    signerInfos.Add(signer.ToSignerInfo(contentTypeOid, content, rand));
				}
                catch (IOException e)
                {
                    throw new CmsException("encoding error.", e);
                }
                catch (InvalidKeyException e)
                {
                    throw new CmsException("key inappropriate for signature.", e);
                }
                catch (SignatureException e)
                {
                    throw new CmsException("error creating signature.", e);
                }
                catch (CertificateEncodingException e)
                {
                    throw new CmsException("error creating sid.", e);
                }
            }

			Asn1Set certificates = null;

			if (_certs.Count != 0)
			{
				certificates = CmsUtilities.CreateBerSetFromList(_certs);
			}

			Asn1Set certrevlist = null;

			if (_crls.Count != 0)
			{
				certrevlist = CmsUtilities.CreateBerSetFromList(_crls);
			}

			Asn1OctetString octs = null;
			if (encapsulate)
            {
                MemoryStream bOut = new MemoryStream();
				if (content != null)
				{
	                try
	                {
	                    content.Write(bOut);
	                }
	                catch (IOException e)
	                {
	                    throw new CmsException("encapsulation error.", e);
	                }
				}
				octs = new BerOctetString(bOut.ToArray());
            }

            ContentInfo encInfo = new ContentInfo(contentTypeOid, octs);

            SignedData sd = new SignedData(
                new DerSet(digestAlgs),
                encInfo,
                certificates,
                certrevlist,
                new DerSet(signerInfos));

            ContentInfo contentInfo = new ContentInfo(CmsObjectIdentifiers.SignedData, sd);

            return new CmsSignedData(content, contentInfo);
        }

        /**
        * generate a signed object that for a CMS Signed Data
        * object - if encapsulate is true a copy
        * of the message will be included in the signature with the
        * default content type "data".
        */
        public CmsSignedData Generate(
            CmsProcessable	content,
            bool			encapsulate)
        {
            return this.Generate(Data, content, encapsulate);
        }

		/**
		* generate a set of one or more SignerInformation objects representing counter signatures on
		* the passed in SignerInformation object.
		*
		* @param signer the signer to be countersigned
		* @param sigProvider the provider to be used for counter signing.
		* @return a store containing the signers.
		*/
		public SignerInformationStore GenerateCounterSigners(
			SignerInformation signer)
		{
			return this.Generate(null, new CmsProcessableByteArray(signer.GetSignature()), false).GetSignerInfos();
		}
	}
}<|MERGE_RESOLUTION|>--- conflicted
+++ resolved
@@ -173,13 +173,8 @@
 					content.Write(sigStr);
                 }
 
-<<<<<<< HEAD
 				sigStr.Dispose();
-                byte[] sigBytes = ((IBlockResult)calculator.GetResult()).DoFinal();
-=======
-				sigStr.Close();
                 byte[] sigBytes = ((IBlockResult)calculator.GetResult()).Collect();
->>>>>>> 2de75958
 
 				Asn1Set unsignedAttr = null;
 				if (unsAttr != null)
