using System;
using System.Linq;
using System.Reflection;
//using System.Security.Permissions;

#if PORTABLE
using System.Linq;
#else
using System.Runtime.InteropServices;
#endif

//
// General Information about an assembly is controlled through the following
// set of attributes. Change these attribute values to modify the information
// associated with an assembly.
//
[assembly: AssemblyTitle("BouncyCastle.Crypto")]
[assembly: AssemblyDescription("Bouncy Castle Cryptography API")]
[assembly: AssemblyConfiguration("")]
[assembly: AssemblyCompany("The Legion of the Bouncy Castle Inc.")]
[assembly: AssemblyProduct("Bouncy Castle for .NET")]
[assembly: AssemblyCopyright("Copyright (C) 2000-2015")]
[assembly: AssemblyTrademark("")]
[assembly: AssemblyCulture("")]

//
// Version information for an assembly consists of the following four values:
//
//      Major Version
//      Minor Version
//      Build Number
//      Revision
//
// You can specify all the values or you can default the Revision and Build Numbers
// by using the '*' as shown below:

[assembly: AssemblyVersion("1.8.0.0")]
[assembly: AssemblyFileVersion("1.8.0.0")]
[assembly: AssemblyInformationalVersion("1.8.0.0")]

//
// In order to sign your assembly you must specify a key to use. Refer to the
// Microsoft .NET Framework documentation for more information on assembly signing.
//
// Use the attributes below to control which key is used for signing.
//
// Notes:
//   (*) If no key is specified, the assembly is not signed.
//   (*) KeyName refers to a key that has been installed in the Crypto Service
//       Provider (CSP) on your machine. KeyFile refers to a file which contains
//       a key.
//   (*) If the KeyFile and the KeyName values are both specified, the
//       following processing occurs:
//       (1) If the KeyName can be found in the CSP, that key is used.
//       (2) If the KeyName does not exist and the KeyFile does exist, the key
//           in the KeyFile is installed into the CSP and used.
//   (*) In order to create a KeyFile, you can use the sn.exe (Strong Name) utility.
//       When specifying the KeyFile, the location of the KeyFile should be
//       relative to the project output directory which is
//       %Project Directory%\obj\<configuration>. For example, if your KeyFile is
//       located in the project directory, you would specify the AssemblyKeyFile
//       attribute as [assembly: AssemblyKeyFile("..\\..\\mykey.snk")]
//   (*) Delay Signing is an advanced option - see the Microsoft .NET Framework
//       documentation for more information on this.
//
[assembly: AssemblyDelaySign(false)]
#if STRONG_NAME
[assembly: AssemblyKeyFile(@"../BouncyCastle.snk")]
#else
[assembly: AssemblyKeyFile("")]
#endif
[assembly: AssemblyKeyName("")]

[assembly: CLSCompliant(true)]
#if !PORTABLE
[assembly: ComVisible(false)]
#endif

// Start with no permissions
//[assembly: PermissionSet(SecurityAction.RequestOptional, Unrestricted=false)]
//...and explicitly add those we need

// see Org.BouncyCastle.Crypto.Encodings.Pkcs1Encoding.StrictLengthEnabledProperty
//[assembly: EnvironmentPermission(SecurityAction.RequestOptional, Read="Org.BouncyCastle.Pkcs1.Strict")]

internal class AssemblyInfo
{
    private static string version;
    public static string Version
    {
        get
        {
            if (version == null)
            {
<<<<<<< HEAD
=======
#if PORTABLE
>>>>>>> 6edc6eb3
#if NEW_REFLECTION
                var ver = (AssemblyVersionAttribute)typeof(AssemblyInfo).GetTypeInfo().Assembly.GetCustomAttributes(typeof(AssemblyVersionAttribute)).FirstOrDefault();
#else
                var ver = (AssemblyVersionAttribute)typeof(AssemblyInfo).Assembly.GetCustomAttributes(typeof(AssemblyVersionAttribute), false).FirstOrDefault();
#endif
                if (ver != null)
                {
                    version = ver.Version;
                }
<<<<<<< HEAD
=======
#else
                version = Assembly.GetExecutingAssembly().GetName().Version.ToString();
#endif
>>>>>>> 6edc6eb3

                // if we're still here, then don't try again
                if (version == null)
                    version = string.Empty;
            }

            return version;
        }
<<<<<<< HEAD
        
=======
>>>>>>> 6edc6eb3
    }
}<|MERGE_RESOLUTION|>--- conflicted
+++ resolved
@@ -92,10 +92,7 @@
         {
             if (version == null)
             {
-<<<<<<< HEAD
-=======
 #if PORTABLE
->>>>>>> 6edc6eb3
 #if NEW_REFLECTION
                 var ver = (AssemblyVersionAttribute)typeof(AssemblyInfo).GetTypeInfo().Assembly.GetCustomAttributes(typeof(AssemblyVersionAttribute)).FirstOrDefault();
 #else
@@ -105,12 +102,9 @@
                 {
                     version = ver.Version;
                 }
-<<<<<<< HEAD
-=======
 #else
                 version = Assembly.GetExecutingAssembly().GetName().Version.ToString();
 #endif
->>>>>>> 6edc6eb3
 
                 // if we're still here, then don't try again
                 if (version == null)
@@ -119,9 +113,5 @@
 
             return version;
         }
-<<<<<<< HEAD
-        
-=======
->>>>>>> 6edc6eb3
     }
 }