﻿using System;
using System.IO;
using System.Collections;

using Org.BouncyCastle.Asn1;
using Org.BouncyCastle.Asn1.X509;
using Org.BouncyCastle.Crypto;
using Org.BouncyCastle.Crypto.Parameters;
using Org.BouncyCastle.Crypto.Operators;
using Org.BouncyCastle.Math;
using Org.BouncyCastle.Security;
using Org.BouncyCastle.Security.Certificates;
using Org.BouncyCastle.Utilities;

namespace Org.BouncyCastle.X509
{
	/// <summary>
	/// Class to Generate X509V1 Certificates.
	/// </summary>
	public class X509V1CertificateGenerator
	{
		private V1TbsCertificateGenerator   tbsGen;
		private DerObjectIdentifier         sigOID;
		private AlgorithmIdentifier         sigAlgId;
		private string                      signatureAlgorithm;

		/// <summary>
		/// Default Constructor.
		/// </summary>
		public X509V1CertificateGenerator()
		{
			tbsGen = new V1TbsCertificateGenerator();
		}

		/// <summary>
		/// Reset the generator.
		/// </summary>
		public void Reset()
		{
			tbsGen = new V1TbsCertificateGenerator();
		}

		/// <summary>
		/// Set the certificate's serial number.
		/// </summary>
		/// <remarks>Make serial numbers long, if you have no serial number policy make sure the number is at least 16 bytes of secure random data.
		/// You will be surprised how ugly a serial number collision can get.</remarks>
		/// <param name="serialNumber">The serial number.</param>
		public void SetSerialNumber(
			BigInteger serialNumber)
		{
			if (serialNumber.SignValue <= 0)
			{
				throw new ArgumentException("serial number must be a positive integer", "serialNumber");
			}

			tbsGen.SetSerialNumber(new DerInteger(serialNumber));
		}

		/// <summary>
		/// Set the issuer distinguished name.
		/// The issuer is the entity whose private key is used to sign the certificate.
		/// </summary>
		/// <param name="issuer">The issuers DN.</param>
		public void SetIssuerDN(
			X509Name issuer)
		{
			tbsGen.SetIssuer(issuer);
		}

		/// <summary>
		/// Set the date that this certificate is to be valid from.
		/// </summary>
		/// <param name="date"/>
		public void SetNotBefore(
			DateTime date)
		{
			tbsGen.SetStartDate(new Time(date));
		}

		/// <summary>
		/// Set the date after which this certificate will no longer be valid.
		/// </summary>
		/// <param name="date"/>
		public void SetNotAfter(
			DateTime date)
		{
			tbsGen.SetEndDate(new Time(date));
		}

		/// <summary>
		/// Set the subject distinguished name.
		/// The subject describes the entity associated with the public key.
		/// </summary>
		/// <param name="subject"/>
		public void SetSubjectDN(
			X509Name subject)
		{
			tbsGen.SetSubject(subject);
		}

        /// <summary>
        /// Set the public key that this certificate identifies.
        /// </summary>
        /// <param name="publicKey"/>
		public void SetPublicKey(
			AsymmetricKeyParameter publicKey)
		{
			try
			{
				tbsGen.SetSubjectPublicKeyInfo(
					SubjectPublicKeyInfoFactory.CreateSubjectPublicKeyInfo(publicKey));
			}
			catch (Exception e)
			{
				throw new ArgumentException("unable to process key - " + e.ToString());
			}
		}

		/// <summary>
		/// Set the signature algorithm that will be used to sign this certificate.
		/// This can be either a name or an OID, names are treated as case insensitive.
		/// </summary>
		/// <param name="signatureAlgorithm">string representation of the algorithm name</param>
		[Obsolete("Not needed if Generate used with an ISignatureFactory")]
		public void SetSignatureAlgorithm(
			string signatureAlgorithm)
		{
			this.signatureAlgorithm = signatureAlgorithm;

			try
			{
				sigOID = X509Utilities.GetAlgorithmOid(signatureAlgorithm);
			}
			catch (Exception)
			{
				throw new ArgumentException("Unknown signature type requested", "signatureAlgorithm");
			}

			sigAlgId = X509Utilities.GetSigAlgID(sigOID, signatureAlgorithm);

			tbsGen.SetSignature(sigAlgId);
		}

		/// <summary>
		/// Generate a new X509Certificate.
		/// </summary>
		/// <param name="privateKey">The private key of the issuer used to sign this certificate.</param>
		/// <returns>An X509Certificate.</returns>
		[Obsolete("Use Generate with an ISignatureFactory")]
		public X509Certificate Generate(
			AsymmetricKeyParameter privateKey)
		{
			return Generate(privateKey, null);
		}

        /// <summary>
        /// Generate a new X509Certificate specifying a SecureRandom instance that you would like to use.
        /// </summary>
        /// <param name="privateKey">The private key of the issuer used to sign this certificate.</param>
        /// <param name="random">The Secure Random you want to use.</param>
        /// <returns>An X509Certificate.</returns>
		[Obsolete("Use Generate with an ISignatureFactory")]
		public X509Certificate Generate(
			AsymmetricKeyParameter	privateKey,
			SecureRandom			random)
		{
			return Generate(new Asn1SignatureFactory(signatureAlgorithm, privateKey, random));
		}

		/// <summary>
		/// Generate a new X509Certificate using the passed in SignatureCalculator.
		/// </summary>
		/// <param name="signatureCalculatorFactory">A signature calculator factory with the necessary algorithm details.</param>
		/// <returns>An X509Certificate.</returns>
		public X509Certificate Generate(ISignatureFactory signatureCalculatorFactory)
		{
			tbsGen.SetSignature ((AlgorithmIdentifier)signatureCalculatorFactory.AlgorithmDetails);

			TbsCertificateStructure tbsCert = tbsGen.GenerateTbsCertificate();

            IStreamCalculator streamCalculator = signatureCalculatorFactory.CreateCalculator();

            byte[] encoded = tbsCert.GetDerEncoded();

            streamCalculator.Stream.Write(encoded, 0, encoded.Length);

<<<<<<< HEAD
            streamCalculator.Stream.Dispose();
=======
            Platform.Dispose(streamCalculator.Stream);
>>>>>>> fd8f3ea2

            return GenerateJcaObject(tbsCert, (AlgorithmIdentifier)signatureCalculatorFactory.AlgorithmDetails, ((IBlockResult)streamCalculator.GetResult()).Collect());
		}

		private X509Certificate GenerateJcaObject(
			TbsCertificateStructure	tbsCert,
			AlgorithmIdentifier     sigAlg,
			byte[]					signature)
		{
			return new X509Certificate(
				new X509CertificateStructure(tbsCert, sigAlg, new DerBitString(signature)));
		}

		/// <summary>
		/// Allows enumeration of the signature names supported by the generator.
		/// </summary>
		public IEnumerable SignatureAlgNames
		{
			get { return X509Utilities.GetAlgNames(); }
		}
	}
}<|MERGE_RESOLUTION|>--- conflicted
+++ resolved
@@ -185,11 +185,7 @@
 
             streamCalculator.Stream.Write(encoded, 0, encoded.Length);
 
-<<<<<<< HEAD
-            streamCalculator.Stream.Dispose();
-=======
             Platform.Dispose(streamCalculator.Stream);
->>>>>>> fd8f3ea2
 
             return GenerateJcaObject(tbsCert, (AlgorithmIdentifier)signatureCalculatorFactory.AlgorithmDetails, ((IBlockResult)streamCalculator.GetResult()).Collect());
 		}
