using System;
using System.Collections;
using System.IO;

using Org.BouncyCastle.Asn1;
using Org.BouncyCastle.Asn1.X509;
using Org.BouncyCastle.Crypto;
using Org.BouncyCastle.Crypto.Operators;
using Org.BouncyCastle.Math;
using Org.BouncyCastle.Security;
using Org.BouncyCastle.Security.Certificates;
using Org.BouncyCastle.Utilities;

namespace Org.BouncyCastle.X509
{
	/// <summary>An implementation of a version 2 X.509 Attribute Certificate.</summary>
	public class X509V2AttributeCertificate
		: X509ExtensionBase, IX509AttributeCertificate
	{
		private readonly AttributeCertificate cert;
		private readonly DateTime notBefore;
		private readonly DateTime notAfter;

		private static AttributeCertificate GetObject(Stream input)
		{
			try
			{
				return AttributeCertificate.GetInstance(Asn1Object.FromStream(input));
			}
			catch (IOException e)
			{
				throw e;
			}
			catch (Exception e)
			{
				throw new IOException("exception decoding certificate structure", e);
			}
		}

		public X509V2AttributeCertificate(
			Stream encIn)
			: this(GetObject(encIn))
		{
		}

		public X509V2AttributeCertificate(
			byte[] encoded)
			: this(new MemoryStream(encoded, false))
		{
		}

		internal X509V2AttributeCertificate(
			AttributeCertificate cert)
		{
			this.cert = cert;

			try
			{
				this.notAfter = cert.ACInfo.AttrCertValidityPeriod.NotAfterTime.ToDateTime();
				this.notBefore = cert.ACInfo.AttrCertValidityPeriod.NotBeforeTime.ToDateTime();
			}
			catch (Exception e)
			{
				throw new IOException("invalid data structure in certificate!", e);
			}
		}

		public virtual int Version
		{
			get { return cert.ACInfo.Version.Value.IntValue + 1; }
		}

		public virtual BigInteger SerialNumber
		{
			get { return cert.ACInfo.SerialNumber.Value; }
		}

		public virtual AttributeCertificateHolder Holder
		{
			get
			{
				return new AttributeCertificateHolder((Asn1Sequence)cert.ACInfo.Holder.ToAsn1Object());
			}
		}

		public virtual AttributeCertificateIssuer Issuer
		{
			get
			{
				return new AttributeCertificateIssuer(cert.ACInfo.Issuer);
			}
		}

		public virtual DateTime NotBefore
		{
			get { return notBefore; }
		}

		public virtual DateTime NotAfter
		{
			get { return notAfter; }
		}

		public virtual bool[] GetIssuerUniqueID()
		{
			DerBitString id = cert.ACInfo.IssuerUniqueID;

			if (id != null)
			{
				byte[] bytes = id.GetBytes();
				bool[] boolId = new bool[bytes.Length * 8 - id.PadBits];

				for (int i = 0; i != boolId.Length; i++)
				{
					//boolId[i] = (bytes[i / 8] & (0x80 >>> (i % 8))) != 0;
					boolId[i] = (bytes[i / 8] & (0x80 >> (i % 8))) != 0;
				}

				return boolId;
			}

			return null;
		}

		public virtual bool IsValidNow
		{
			get { return IsValid(DateTime.UtcNow); }
		}

		public virtual bool IsValid(
			DateTime date)
		{
			return date.CompareTo(NotBefore) >= 0 && date.CompareTo(NotAfter) <= 0;
		}

		public virtual void CheckValidity()
		{
			this.CheckValidity(DateTime.UtcNow);
		}

		public virtual void CheckValidity(
			DateTime date)
		{
			if (date.CompareTo(NotAfter) > 0)
				throw new CertificateExpiredException("certificate expired on " + NotAfter);
			if (date.CompareTo(NotBefore) < 0)
				throw new CertificateNotYetValidException("certificate not valid until " + NotBefore);
		}

		public virtual byte[] GetSignature()
		{
			return cert.SignatureValue.GetBytes();
		}

        public virtual void Verify(
            AsymmetricKeyParameter key)
        {
            CheckSignature(new Asn1VerifierFactory(cert.SignatureAlgorithm, key));
        }

        /// <summary>
        /// Verify the certificate's signature using a verifier created using the passed in verifier provider.
        /// </summary>
        /// <param name="verifierProvider">An appropriate provider for verifying the certificate's signature.</param>
        /// <returns>True if the signature is valid.</returns>
        /// <exception cref="Exception">If verifier provider is not appropriate or the certificate algorithm is invalid.</exception>
        public virtual void Verify(
            IVerifierFactoryProvider verifierProvider)
        {
            CheckSignature(verifierProvider.CreateVerifierFactory(cert.SignatureAlgorithm));
        }

        protected virtual void CheckSignature(
            IVerifierFactory verifier)
        {
            if (!cert.SignatureAlgorithm.Equals(cert.ACInfo.Signature))
			{
				throw new CertificateException("Signature algorithm in certificate info not same as outer certificate");
			}

            IStreamCalculator streamCalculator = verifier.CreateCalculator();

			try
			{
                byte[] b = this.cert.ACInfo.GetEncoded();

                streamCalculator.Stream.Write(b, 0, b.Length);

<<<<<<< HEAD
                streamCalculator.Stream.Dispose();
=======
                Platform.Dispose(streamCalculator.Stream);
>>>>>>> fd8f3ea2
            }
			catch (IOException e)
			{
				throw new SignatureException("Exception encoding certificate info object", e);
			}

			if (!((IVerifier)streamCalculator.GetResult()).IsVerified(this.GetSignature()))
			{
				throw new InvalidKeyException("Public key presented not for certificate signature");
			}
		}

		public virtual byte[] GetEncoded()
		{
			return cert.GetEncoded();
		}

		protected override X509Extensions GetX509Extensions()
		{
			return cert.ACInfo.Extensions;
		}

		public virtual X509Attribute[] GetAttributes()
		{
			Asn1Sequence seq = cert.ACInfo.Attributes;
			X509Attribute[] attrs = new X509Attribute[seq.Count];

			for (int i = 0; i != seq.Count; i++)
			{
				attrs[i] = new X509Attribute((Asn1Encodable)seq[i]);
			}

			return attrs;
		}

		public virtual X509Attribute[] GetAttributes(
			string oid)
		{
			Asn1Sequence seq = cert.ACInfo.Attributes;
			IList list = Platform.CreateArrayList();

			for (int i = 0; i != seq.Count; i++)
			{
				X509Attribute attr = new X509Attribute((Asn1Encodable)seq[i]);
				if (attr.Oid.Equals(oid))
				{
					list.Add(attr);
				}
			}

			if (list.Count < 1)
			{
				return null;
			}

            X509Attribute[] result = new X509Attribute[list.Count];
            for (int i = 0; i < list.Count; ++i)
            {
                result[i] = (X509Attribute)list[i];
            }
            return result;
		}

		public override bool Equals(
			object obj)
		{
			if (obj == this)
				return true;

			X509V2AttributeCertificate other = obj as X509V2AttributeCertificate;

			if (other == null)
				return false;

			return cert.Equals(other.cert);

			// NB: May prefer this implementation of Equals if more than one certificate implementation in play
			//return Arrays.AreEqual(this.GetEncoded(), other.GetEncoded());
		}

		public override int GetHashCode()
		{
			return cert.GetHashCode();
		}
	}
}<|MERGE_RESOLUTION|>--- conflicted
+++ resolved
@@ -186,11 +186,7 @@
 
                 streamCalculator.Stream.Write(b, 0, b.Length);
 
-<<<<<<< HEAD
-                streamCalculator.Stream.Dispose();
-=======
                 Platform.Dispose(streamCalculator.Stream);
->>>>>>> fd8f3ea2
             }
 			catch (IOException e)
 			{
