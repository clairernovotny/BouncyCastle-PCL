--- conflicted
+++ resolved
@@ -576,11 +576,7 @@
 
 			streamCalculator.Stream.Write(b, 0, b.Length);
 
-<<<<<<< HEAD
-            streamCalculator.Stream.Dispose();
-=======
             Platform.Dispose(streamCalculator.Stream);
->>>>>>> fd8f3ea2
 
             if (!((IVerifier)streamCalculator.GetResult()).IsVerified(this.GetSignature()))
 			{
