--- conflicted
+++ resolved
@@ -156,12 +156,7 @@
 			{
 				if (dOut != pkOut)
 				{
-<<<<<<< HEAD
-                    dOut.Dispose();
-                    dOut.Flush();
-=======
                     Platform.Dispose(dOut);
->>>>>>> fd8f3ea2
 				}
 				dOut = null;
 
@@ -178,16 +173,6 @@
 			{
 			}
 
-<<<<<<< HEAD
-		    protected override void Dispose(bool disposing)
-		    {
-		        if (disposing)
-		        {
-		            Finish();
-		        }
-		        base.Dispose(disposing);
-		    }
-=======
 #if PORTABLE
             protected override void Dispose(bool disposing)
             {
@@ -204,7 +189,6 @@
 				Finish();
 			}
 #endif
->>>>>>> fd8f3ea2
 		}
 
 		private class SafeZOutputStream : ZOutputStream
@@ -214,16 +198,6 @@
 			{
 			}
 
-<<<<<<< HEAD
-		    protected override void Dispose(bool disposing)
-		    {
-		        if (disposing)
-		        {
-		            Finish();
-		            End();
-		        }
-		    }
-=======
 #if PORTABLE
             protected override void Dispose(bool disposing)
             {
@@ -242,7 +216,6 @@
 				End();
 			}
 #endif
->>>>>>> fd8f3ea2
 		}
 	}
 }