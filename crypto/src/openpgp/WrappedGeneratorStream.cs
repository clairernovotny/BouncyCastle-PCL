--- conflicted
+++ resolved
@@ -17,16 +17,6 @@
 			this.gen = gen;
 		}
 
-<<<<<<< HEAD
-	    protected override void Dispose(bool disposing)
-	    {
-	        if (disposing)
-	        {
-	            gen.Close();
-	        }
-	   //     base.Dispose(disposing);
-	    }
-=======
 #if PORTABLE
         protected override void Dispose(bool disposing)
         {
@@ -43,6 +33,5 @@
 			gen.Close();
 		}
 #endif
->>>>>>> fd8f3ea2
 	}
 }