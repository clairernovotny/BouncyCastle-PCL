/*
Copyright (c) 2001 Lapo Luchini.

Redistribution and use in source and binary forms, with or without
modification, are permitted provided that the following conditions are met:

  1. Redistributions of source code must retain the above copyright notice,
     this list of conditions and the following disclaimer.

  2. Redistributions in binary form must reproduce the above copyright 
     notice, this list of conditions and the following disclaimer in 
     the documentation and/or other materials provided with the distribution.

  3. The names of the authors may not be used to endorse or promote products
     derived from this software without specific prior written permission.

THIS SOFTWARE IS PROVIDED ``AS IS'' AND ANY EXPRESSED OR IMPLIED WARRANTIES,
INCLUDING, BUT NOT LIMITED TO, THE IMPLIED WARRANTIES OF MERCHANTABILITY AND
FITNESS FOR A PARTICULAR PURPOSE ARE DISCLAIMED. IN NO EVENT SHALL THE AUTHORS
OR ANY CONTRIBUTORS TO THIS SOFTWARE BE LIABLE FOR ANY DIRECT, INDIRECT,
INCIDENTAL, SPECIAL, EXEMPLARY, OR CONSEQUENTIAL DAMAGES (INCLUDING, BUT NOT
LIMITED TO, PROCUREMENT OF SUBSTITUTE GOODS OR SERVICES; LOSS OF USE, DATA,
OR PROFITS; OR BUSINESS INTERRUPTION) HOWEVER CAUSED AND ON ANY THEORY OF
LIABILITY, WHETHER IN CONTRACT, STRICT LIABILITY, OR TORT (INCLUDING
NEGLIGENCE OR OTHERWISE) ARISING IN ANY WAY OUT OF THE USE OF THIS SOFTWARE,
EVEN IF ADVISED OF THE POSSIBILITY OF SUCH DAMAGE.
 */
/*
 * This program is based on zlib-1.1.3, so all credit should go authors
 * Jean-loup Gailly(jloup@gzip.org) and Mark Adler(madler@alumni.caltech.edu)
 * and contributors of zlib.
 */
/* This file is a port of jzlib v1.0.7, com.jcraft.jzlib.ZInputStream.java
 */

using System;
using System.Diagnostics;
using System.IO;

namespace Org.BouncyCastle.Utilities.Zlib
{
	public class ZInputStream
		: Stream
	{
		private const int BufferSize = 512;

		protected ZStream z = new ZStream();
		protected int flushLevel = JZlib.Z_NO_FLUSH;
		// TODO Allow custom buf
		protected byte[] buf = new byte[BufferSize];
		protected byte[] buf1 = new byte[1];
		protected bool compress;

		protected Stream input;
		protected bool closed;

		private bool nomoreinput = false;

		public ZInputStream(Stream input)
			: this(input, false)
		{
		}

		public ZInputStream(Stream input, bool nowrap)
		{
			Debug.Assert(input.CanRead);

			this.input = input;
			this.z.inflateInit(nowrap);
			this.compress = false;
			this.z.next_in = buf;
			this.z.next_in_index = 0;
			this.z.avail_in = 0;
		}

		public ZInputStream(Stream input, int level)
		{
			Debug.Assert(input.CanRead);
			
			this.input = input;
			this.z.deflateInit(level);
			this.compress = true;
			this.z.next_in = buf;
			this.z.next_in_index = 0;
			this.z.avail_in = 0;
		}

		/*public int available() throws IOException {
		return inf.finished() ? 0 : 1;
		}*/

		public sealed override bool CanRead { get { return !closed; } }
		public sealed override bool CanSeek { get { return false; } }
		public sealed override bool CanWrite { get { return false; } }

<<<<<<< HEAD
	    protected override void Dispose(bool disposing)
	    {
	        if (disposing)
	        {
                if (!closed)
                {
                    closed = true;
                    input.Dispose();
                }
	        }
	        base.Dispose(disposing);
	    }
=======
#if PORTABLE
        protected override void Dispose(bool disposing)
        {
            if (disposing)
            {
			    if (closed)
                    return;

                closed = true;
                Platform.Dispose(input);
            }
            base.Dispose(disposing);
        }
#else
        public override void Close()
		{
            if (closed)
                return;

            closed = true;
            Platform.Dispose(input);
            base.Close();
		}
#endif
>>>>>>> fd8f3ea2

		public sealed override void Flush() {}

		public virtual int FlushMode
		{
			get { return flushLevel; }
			set { this.flushLevel = value; }
		}

		public sealed override long Length { get { throw new NotSupportedException(); } }
		public sealed override long Position
		{
			get { throw new NotSupportedException(); }
			set { throw new NotSupportedException(); }
		}

		public override int Read(byte[]	b, int off, int len)
		{
			if (len==0)
				return 0;

			z.next_out = b;
			z.next_out_index = off;
			z.avail_out = len;

			int err;
			do
			{
				if (z.avail_in == 0 && !nomoreinput)
				{
					// if buffer is empty and more input is available, refill it
					z.next_in_index = 0;
					z.avail_in = input.Read(buf, 0, buf.Length); //(bufsize<z.avail_out ? bufsize : z.avail_out));

					if (z.avail_in <= 0)
					{
						z.avail_in = 0;
						nomoreinput = true;
					}
				}

				err = compress
					?	z.deflate(flushLevel)
					:	z.inflate(flushLevel);

				if (nomoreinput && err == JZlib.Z_BUF_ERROR)
					return 0;
				if (err != JZlib.Z_OK && err != JZlib.Z_STREAM_END)
					// TODO
//					throw new ZStreamException((compress ? "de" : "in") + "flating: " + z.msg);
					throw new IOException((compress ? "de" : "in") + "flating: " + z.msg);
				if ((nomoreinput || err == JZlib.Z_STREAM_END) && z.avail_out == len)
					return 0;
			} 
			while(z.avail_out == len && err == JZlib.Z_OK);
			//Console.Error.WriteLine("("+(len-z.avail_out)+")");
			return len - z.avail_out;
		}

		public override int ReadByte()
		{
			if (Read(buf1, 0, 1) <= 0)
				return -1;
			return buf1[0];
		}

//  public long skip(long n) throws IOException {
//    int len=512;
//    if(n<len)
//      len=(int)n;
//    byte[] tmp=new byte[len];
//    return((long)read(tmp));
//  }

		public sealed override long Seek(long offset, SeekOrigin origin) { throw new NotSupportedException(); }
		public sealed override void SetLength(long value) { throw new NotSupportedException(); }

		public virtual long TotalIn
		{
			get { return z.total_in; }
		}

		public virtual long TotalOut
		{
			get { return z.total_out; }
		}

		public sealed override void Write(byte[] buffer, int offset, int count) { throw new NotSupportedException(); }
	}
}<|MERGE_RESOLUTION|>--- conflicted
+++ resolved
@@ -93,20 +93,6 @@
 		public sealed override bool CanSeek { get { return false; } }
 		public sealed override bool CanWrite { get { return false; } }
 
-<<<<<<< HEAD
-	    protected override void Dispose(bool disposing)
-	    {
-	        if (disposing)
-	        {
-                if (!closed)
-                {
-                    closed = true;
-                    input.Dispose();
-                }
-	        }
-	        base.Dispose(disposing);
-	    }
-=======
 #if PORTABLE
         protected override void Dispose(bool disposing)
         {
@@ -131,7 +117,6 @@
             base.Close();
 		}
 #endif
->>>>>>> fd8f3ea2
 
 		public sealed override void Flush() {}
 
