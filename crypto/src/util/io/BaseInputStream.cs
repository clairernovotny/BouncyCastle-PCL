--- conflicted
+++ resolved
@@ -11,23 +11,14 @@
 		public sealed override bool CanRead { get { return !closed; } }
         public sealed override bool CanSeek { get { return false; } }
         public sealed override bool CanWrite { get { return false; } }
-<<<<<<< HEAD
-		protected override void Dispose(bool disposing)
-=======
 
 #if PORTABLE
         protected override void Dispose(bool disposing)
->>>>>>> fd8f3ea2
         {
             if (disposing)
             {
                 closed = true;
             }
-<<<<<<< HEAD
-
-            base.Dispose(disposing);
-        }
-=======
             base.Dispose(disposing);
         }
 #else
@@ -37,7 +28,6 @@
             base.Close();
         }
 #endif
->>>>>>> fd8f3ea2
 
         public sealed override void Flush() {}
         public sealed override long Length { get { throw new NotSupportedException(); } }
