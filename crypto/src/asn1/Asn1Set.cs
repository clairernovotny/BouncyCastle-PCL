using System;
using System.Collections;
using System.Collections.Generic;
using System.IO;
using System.Linq;

#if PORTABLE
using System.Collections.Generic;
using System.Linq;
#endif

using Org.BouncyCastle.Utilities;
using Org.BouncyCastle.Utilities.Collections;

namespace Org.BouncyCastle.Asn1
{
    abstract public class Asn1Set
        : Asn1Object, IEnumerable
    {
        private readonly IList _set;

        /**
         * return an ASN1Set from the given object.
         *
         * @param obj the object we want converted.
         * @exception ArgumentException if the object cannot be converted.
         */
        public static Asn1Set GetInstance(
            object obj)
        {
            if (obj == null || obj is Asn1Set)
            {
                return (Asn1Set)obj;
            }
            else if (obj is Asn1SetParser)
            {
                return Asn1Set.GetInstance(((Asn1SetParser)obj).ToAsn1Object());
            }
            else if (obj is byte[])
            {
                try
                {
                    return Asn1Set.GetInstance(FromByteArray((byte[])obj));
                }
                catch (IOException e)
                {
                    throw new ArgumentException("failed to construct set from byte[]: " + e.Message);
                }
            }
            else if (obj is Asn1Encodable)
            {
                Asn1Object primitive = ((Asn1Encodable)obj).ToAsn1Object();

                if (primitive is Asn1Set)
                {
                    return (Asn1Set)primitive;
                }
            }

            throw new ArgumentException("Unknown object in GetInstance: " + obj.GetType().FullName, "obj");
        }

        /**
         * Return an ASN1 set from a tagged object. There is a special
         * case here, if an object appears to have been explicitly tagged on
         * reading but we were expecting it to be implicitly tagged in the
         * normal course of events it indicates that we lost the surrounding
         * set - so we need to add it back (this will happen if the tagged
         * object is a sequence that contains other sequences). If you are
         * dealing with implicitly tagged sets you really <b>should</b>
         * be using this method.
         *
         * @param obj the tagged object.
         * @param explicitly true if the object is meant to be explicitly tagged
         *          false otherwise.
         * @exception ArgumentException if the tagged object cannot
         *          be converted.
         */
        public static Asn1Set GetInstance(
            Asn1TaggedObject	obj,
            bool				explicitly)
        {
            Asn1Object inner = obj.GetObject();

            if (explicitly)
            {
                if (!obj.IsExplicit())
                    throw new ArgumentException("object implicit - explicit expected.");

                return (Asn1Set) inner;
            }

            //
            // constructed object which appears to be explicitly tagged
            // and it's really implicit means we have to add the
            // surrounding sequence.
            //
            if (obj.IsExplicit())
            {
                return new DerSet(inner);
            }

            if (inner is Asn1Set)
            {
                return (Asn1Set) inner;
            }

            //
            // in this case the parser returns a sequence, convert it
            // into a set.
            //
            if (inner is Asn1Sequence)
            {
                Asn1EncodableVector v = new Asn1EncodableVector();
                Asn1Sequence s = (Asn1Sequence) inner;

                foreach (Asn1Encodable ae in s)
                {
                    v.Add(ae);
                }

                // TODO Should be able to construct set directly from sequence?
                return new DerSet(v, false);
            }

            throw new ArgumentException("Unknown object in GetInstance: " + obj.GetType().FullName, "obj");
        }

        protected internal Asn1Set(
            int capacity)
        {
            _set = Platform.CreateArrayList(capacity);
        }

        public virtual IEnumerator GetEnumerator()
        {
            return _set.GetEnumerator();
        }

        [Obsolete("Use GetEnumerator() instead")]
        public IEnumerator GetObjects()
        {
            return GetEnumerator();
        }

        /**
         * return the object at the set position indicated by index.
         *
         * @param index the set number (starting at zero) of the object
         * @return the object at the set position indicated by index.
         */
        public virtual Asn1Encodable this[int index]
        {
            get { return (Asn1Encodable) _set[index]; }
        }

        [Obsolete("Use 'object[index]' syntax instead")]
        public Asn1Encodable GetObjectAt(
            int index)
        {
             return this[index];
        }

        [Obsolete("Use 'Count' property instead")]
        public int Size
        {
            get { return Count; }
        }

        public virtual int Count
        {
            get { return _set.Count; }
        }

        public virtual Asn1Encodable[] ToArray()
        {
            Asn1Encodable[] values = new Asn1Encodable[this.Count];
            for (int i = 0; i < this.Count; ++i)
            {
                values[i] = this[i];
            }
            return values;
        }

        private class Asn1SetParserImpl
            : Asn1SetParser
        {
            private readonly Asn1Set outer;
            private readonly int max;
            private int index;

            public Asn1SetParserImpl(
                Asn1Set outer)
            {
                this.outer = outer;
                this.max = outer.Count;
            }

            public IAsn1Convertible ReadObject()
            {
                if (index == max)
                    return null;

                Asn1Encodable obj = outer[index++];
                if (obj is Asn1Sequence)
                    return ((Asn1Sequence)obj).Parser;

                if (obj is Asn1Set)
                    return ((Asn1Set)obj).Parser;

                // NB: Asn1OctetString implements Asn1OctetStringParser directly
//				if (obj is Asn1OctetString)
//					return ((Asn1OctetString)obj).Parser;

                return obj;
            }

            public virtual Asn1Object ToAsn1Object()
            {
                return outer;
            }
        }

        public Asn1SetParser Parser
        {
            get { return new Asn1SetParserImpl(this); }
        }

        protected override int Asn1GetHashCode()
        {
            int hc = Count;

            foreach (object o in this)
            {
                hc *= 17;
                if (o == null)
                {
                    hc ^= DerNull.Instance.GetHashCode();
                }
                else
                {
                    hc ^= o.GetHashCode();
                }
            }

            return hc;
        }

        protected override bool Asn1Equals(
            Asn1Object asn1Object)
        {
            Asn1Set other = asn1Object as Asn1Set;

            if (other == null)
                return false;

            if (Count != other.Count)
            {
                return false;
            }

            IEnumerator s1 = GetEnumerator();
            IEnumerator s2 = other.GetEnumerator();

            while (s1.MoveNext() && s2.MoveNext())
            {
                Asn1Object o1 = GetCurrent(s1).ToAsn1Object();
                Asn1Object o2 = GetCurrent(s2).ToAsn1Object();

                if (!o1.Equals(o2))
                    return false;
            }

            return true;
        }

        private Asn1Encodable GetCurrent(IEnumerator e)
        {
            Asn1Encodable encObj = (Asn1Encodable)e.Current;

            // unfortunately null was allowed as a substitute for DER null
            if (encObj == null)
                return DerNull.Instance;

            return encObj;
        }

        protected internal void Sort()
        {
            if (_set.Count < 2)
                return;

<<<<<<< HEAD
            //Asn1Encodable[] items = new Asn1Encodable[_set.Count];
            //byte[][] keys = new byte[_set.Count][];

            //for (int i = 0; i < _set.Count; ++i)
            //{
            //    Asn1Encodable item = (Asn1Encodable)_set[i];
            //    items[i] = item;
            //    keys[i] = item.GetEncoded(Asn1Encodable.Der);
            //}

            //Array.Sort(keys, items, new DerComparer());

            var sorted = _set.Cast<Asn1Encodable>()
                             .Select(a => new {Item = a, Key = a.GetEncoded(Asn1Encodable.Der)})
                             .OrderBy(t => t.Key, new DerComparer())
                             .Select(t => t.Item)
                             .ToList();
=======
#if PORTABLE
            var sorted = _set.Cast<Asn1Encodable>()
                             .Select(a => new { Item = a, Key = a.GetEncoded(Asn1Encodable.Der) })
                             .OrderBy(t => t.Key, new DerComparer())
                             .Select(t => t.Item)
                             .ToList();

            for (int i = 0; i < _set.Count; ++i)
            {
                _set[i] = sorted[i];
            }
#else
            Asn1Encodable[] items = new Asn1Encodable[_set.Count];
            byte[][] keys = new byte[_set.Count][];
>>>>>>> 6edc6eb3


            //List<Asn1Encodable[]> t;

            
            for (int i = 0; i < _set.Count; ++i)
            {
                _set[i] = sorted[i];
            }
#endif
        }

        protected internal void AddObject(Asn1Encodable obj)
        {
            _set.Add(obj);
        }

        public override string ToString()
        {
            return CollectionUtilities.ToString(_set);
        }

#if PORTABLE
        private class DerComparer
            : IComparer<byte[]>
        {
            public int Compare(byte[] x, byte[] y)
            {
                byte[] a = x, b = y;
#else
        private class DerComparer
<<<<<<< HEAD
            :   IComparer<byte[]>
=======
            : IComparer
>>>>>>> 6edc6eb3
        {
            public int Compare(byte[] x, byte[] y)
            {
<<<<<<< HEAD
                byte[] a = x, b = y;
=======
                byte[] a = (byte[])x, b = (byte[])y;
#endif
>>>>>>> 6edc6eb3
                int len = System.Math.Min(a.Length, b.Length);
                for (int i = 0; i != len; ++i)
                {
                    byte ai = a[i], bi = b[i];
                    if (ai != bi)
                        return ai < bi ? -1 : 1;
                }
                if (a.Length > b.Length)
                    return AllZeroesFrom(a, len) ? 0 : 1;
                if (a.Length < b.Length)
                    return AllZeroesFrom(b, len) ? 0 : -1;
                return 0;
            }

            private bool AllZeroesFrom(byte[] bs, int pos)
            {
                while (pos < bs.Length)
                {
                    if (bs[pos++] != 0)
                        return false;
                }
                return true;
            }
        }
    }
}<|MERGE_RESOLUTION|>--- conflicted
+++ resolved
@@ -290,25 +290,6 @@
             if (_set.Count < 2)
                 return;
 
-<<<<<<< HEAD
-            //Asn1Encodable[] items = new Asn1Encodable[_set.Count];
-            //byte[][] keys = new byte[_set.Count][];
-
-            //for (int i = 0; i < _set.Count; ++i)
-            //{
-            //    Asn1Encodable item = (Asn1Encodable)_set[i];
-            //    items[i] = item;
-            //    keys[i] = item.GetEncoded(Asn1Encodable.Der);
-            //}
-
-            //Array.Sort(keys, items, new DerComparer());
-
-            var sorted = _set.Cast<Asn1Encodable>()
-                             .Select(a => new {Item = a, Key = a.GetEncoded(Asn1Encodable.Der)})
-                             .OrderBy(t => t.Key, new DerComparer())
-                             .Select(t => t.Item)
-                             .ToList();
-=======
 #if PORTABLE
             var sorted = _set.Cast<Asn1Encodable>()
                              .Select(a => new { Item = a, Key = a.GetEncoded(Asn1Encodable.Der) })
@@ -323,12 +304,10 @@
 #else
             Asn1Encodable[] items = new Asn1Encodable[_set.Count];
             byte[][] keys = new byte[_set.Count][];
->>>>>>> 6edc6eb3
-
 
             //List<Asn1Encodable[]> t;
 
-            
+
             for (int i = 0; i < _set.Count; ++i)
             {
                 _set[i] = sorted[i];
@@ -355,20 +334,12 @@
                 byte[] a = x, b = y;
 #else
         private class DerComparer
-<<<<<<< HEAD
-            :   IComparer<byte[]>
-=======
             : IComparer
->>>>>>> 6edc6eb3
         {
             public int Compare(byte[] x, byte[] y)
             {
-<<<<<<< HEAD
-                byte[] a = x, b = y;
-=======
                 byte[] a = (byte[])x, b = (byte[])y;
 #endif
->>>>>>> 6edc6eb3
                 int len = System.Math.Min(a.Length, b.Length);
                 for (int i = 0; i != len; ++i)
                 {
