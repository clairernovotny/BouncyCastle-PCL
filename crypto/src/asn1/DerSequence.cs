--- conflicted
+++ resolved
@@ -78,11 +78,7 @@
 				dOut.WriteObject(obj);
 			}
 
-<<<<<<< HEAD
-            dOut.Dispose();
-=======
             Platform.Dispose(dOut);
->>>>>>> fd8f3ea2
 
             byte[] bytes = bOut.ToArray();
 
