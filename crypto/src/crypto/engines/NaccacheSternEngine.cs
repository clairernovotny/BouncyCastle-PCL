using System;
using System.Collections;

using Org.BouncyCastle.Crypto.Parameters;
using Org.BouncyCastle.Math;
using Org.BouncyCastle.Utilities;

namespace Org.BouncyCastle.Crypto.Engines
{
	/**
	* NaccacheStern Engine. For details on this cipher, please see
	* http://www.gemplus.com/smart/rd/publications/pdf/NS98pkcs.pdf
	*/
	public class NaccacheSternEngine
		: IAsymmetricBlockCipher
	{
		private bool forEncryption;

		private NaccacheSternKeyParameters key;

		private IList[] lookup = null;

        public string AlgorithmName
		{
			get { return "NaccacheStern"; }
		}

		/**
		* Initializes this algorithm. Must be called before all other Functions.
		*
		* @see org.bouncycastle.crypto.AsymmetricBlockCipher#init(bool,
		*      org.bouncycastle.crypto.CipherParameters)
		*/
		public virtual void Init(
			bool				forEncryption,
			ICipherParameters	parameters)
		{
			this.forEncryption = forEncryption;

			if (parameters is ParametersWithRandom)
			{
				parameters = ((ParametersWithRandom) parameters).Parameters;
			}

			key = (NaccacheSternKeyParameters)parameters;

			// construct lookup table for faster decryption if necessary
			if (!this.forEncryption)
			{
<<<<<<< HEAD
				if (debug)
				{

                    System.Diagnostics.Debug.WriteLine("Constructing lookup Array");
				}
=======
>>>>>>> 053c2c57
				NaccacheSternPrivateKeyParameters priv = (NaccacheSternPrivateKeyParameters)key;
				IList primes = priv.SmallPrimesList;
				lookup = new IList[primes.Count];
				for (int i = 0; i < primes.Count; i++)
				{
					BigInteger actualPrime = (BigInteger) primes[i];
					int actualPrimeValue = actualPrime.IntValue;

					lookup[i] = Platform.CreateArrayList(actualPrimeValue);
					lookup[i].Add(BigInteger.One);

<<<<<<< HEAD
					if (debug)
					{
                        System.Diagnostics.Debug.WriteLine("Constructing lookup ArrayList for " + actualPrimeValue);
					}

=======
>>>>>>> 053c2c57
					BigInteger accJ = BigInteger.Zero;

					for (int j = 1; j < actualPrimeValue; j++)
					{
//						BigInteger bigJ = BigInteger.ValueOf(j);
//						accJ = priv.PhiN.Multiply(bigJ);
						accJ = accJ.Add(priv.PhiN);
						BigInteger comp = accJ.Divide(actualPrime);
						lookup[i].Add(priv.G.ModPow(comp, priv.Modulus));
					}
				}
			}
		}

        [Obsolete("Remove: no longer used")]
        public virtual bool Debug
		{
			set {}
		}

        /**
		* Returns the input block size of this algorithm.
		*
		* @see org.bouncycastle.crypto.AsymmetricBlockCipher#GetInputBlockSize()
		*/
        public virtual int GetInputBlockSize()
		{
			if (forEncryption)
			{
				// We can only encrypt values up to lowerSigmaBound
				return (key.LowerSigmaBound + 7) / 8 - 1;
			}
			else
			{
				// We pad to modulus-size bytes for easier decryption.
//				return key.Modulus.ToByteArray().Length;
				return key.Modulus.BitLength / 8 + 1;
			}
		}

		/**
		* Returns the output block size of this algorithm.
		*
		* @see org.bouncycastle.crypto.AsymmetricBlockCipher#GetOutputBlockSize()
		*/
        public virtual int GetOutputBlockSize()
		{
			if (forEncryption)
			{
				// encrypted Data is always padded up to modulus size
//				return key.Modulus.ToByteArray().Length;
				return key.Modulus.BitLength / 8 + 1;
			}
			else
			{
				// decrypted Data has upper limit lowerSigmaBound
				return (key.LowerSigmaBound + 7) / 8 - 1;
			}
		}

		/**
		* Process a single Block using the Naccache-Stern algorithm.
		*
		* @see org.bouncycastle.crypto.AsymmetricBlockCipher#ProcessBlock(byte[],
		*      int, int)
		*/
        public virtual byte[] ProcessBlock(
			byte[]	inBytes,
			int		inOff,
			int		length)
		{
			if (key == null)
				throw new InvalidOperationException("NaccacheStern engine not initialised");
			if (length > (GetInputBlockSize() + 1))
				throw new DataLengthException("input too large for Naccache-Stern cipher.\n");

			if (!forEncryption)
			{
				// At decryption make sure that we receive padded data blocks
				if (length < GetInputBlockSize())
				{
					throw new InvalidCipherTextException("BlockLength does not match modulus for Naccache-Stern cipher.\n");
				}
			}

			// transform input into BigInteger
			BigInteger input = new BigInteger(1, inBytes, inOff, length);

<<<<<<< HEAD
			if (debug)
			{
                System.Diagnostics.Debug.WriteLine("input as BigInteger: " + input);
			}

=======
>>>>>>> 053c2c57
			byte[] output;
			if (forEncryption)
			{
				output = Encrypt(input);
			}
			else
			{
				IList plain = Platform.CreateArrayList();
				NaccacheSternPrivateKeyParameters priv = (NaccacheSternPrivateKeyParameters)key;
				IList primes = priv.SmallPrimesList;
				// Get Chinese Remainders of CipherText
				for (int i = 0; i < primes.Count; i++)
				{
					BigInteger exp = input.ModPow(priv.PhiN.Divide((BigInteger)primes[i]), priv.Modulus);
					IList al = lookup[i];
					if (lookup[i].Count != ((BigInteger)primes[i]).IntValue)
					{
<<<<<<< HEAD
						if (debug)
						{
                            System.Diagnostics.Debug.WriteLine("Prime is " + primes[i] + ", lookup table has size " + al.Count);
						}
=======
>>>>>>> 053c2c57
						throw new InvalidCipherTextException("Error in lookup Array for "
										+ ((BigInteger)primes[i]).IntValue
										+ ": Size mismatch. Expected ArrayList with length "
										+ ((BigInteger)primes[i]).IntValue + " but found ArrayList of length "
										+ lookup[i].Count);
					}
					int lookedup = al.IndexOf(exp);

					if (lookedup == -1)
					{
<<<<<<< HEAD
						if (debug)
						{
                            System.Diagnostics.Debug.WriteLine("Actual prime is " + primes[i]);
                            System.Diagnostics.Debug.WriteLine("Decrypted value is " + exp);

                            System.Diagnostics.Debug.WriteLine("LookupList for " + primes[i] + " with size " + lookup[i].Count
											+ " is: ");
							for (int j = 0; j < lookup[i].Count; j++)
							{
                                System.Diagnostics.Debug.WriteLine(lookup[i][j]);
							}
						}
=======
>>>>>>> 053c2c57
						throw new InvalidCipherTextException("Lookup failed");
					}
					plain.Add(BigInteger.ValueOf(lookedup));
				}
				BigInteger test = chineseRemainder(plain, primes);

				// Should not be used as an oracle, so reencrypt output to see
				// if it corresponds to input

				// this breaks probabilisic encryption, so disable it. Anyway, we do
				// use the first n primes for key generation, so it is pretty easy
				// to guess them. But as stated in the paper, this is not a security
				// breach. So we can just work with the correct sigma.

				// if ((key.G.ModPow(test, key.Modulus)).Equals(input)) {
				//      output = test.ToByteArray();
				// } else {
				//      output = null;
				// }

				output = test.ToByteArray();
			}

			return output;
		}

		/**
		* Encrypts a BigInteger aka Plaintext with the public key.
		*
		* @param plain
		*            The BigInteger to encrypt
		* @return The byte[] representation of the encrypted BigInteger (i.e.
		*         crypted.toByteArray())
		*/
        public virtual byte[] Encrypt(
			BigInteger plain)
		{
			// Always return modulus size values 0-padded at the beginning
			// 0-padding at the beginning is correctly parsed by BigInteger :)
//			byte[] output = key.Modulus.ToByteArray();
//			Array.Clear(output, 0, output.Length);
			byte[] output = new byte[key.Modulus.BitLength / 8 + 1];

			byte[] tmp = key.G.ModPow(plain, key.Modulus).ToByteArray();
			Array.Copy(tmp, 0, output, output.Length - tmp.Length, tmp.Length);
<<<<<<< HEAD
			if (debug)
			{
                System.Diagnostics.Debug.WriteLine("Encrypted value is:  " + new BigInteger(output));
			}
=======
>>>>>>> 053c2c57
			return output;
		}

		/**
		* Adds the contents of two encrypted blocks mod sigma
		*
		* @param block1
		*            the first encrypted block
		* @param block2
		*            the second encrypted block
		* @return encrypt((block1 + block2) mod sigma)
		* @throws InvalidCipherTextException
		*/
        public virtual byte[] AddCryptedBlocks(
			byte[] block1,
			byte[] block2)
		{
			// check for correct blocksize
			if (forEncryption)
			{
				if ((block1.Length > GetOutputBlockSize())
						|| (block2.Length > GetOutputBlockSize()))
				{
					throw new InvalidCipherTextException(
							"BlockLength too large for simple addition.\n");
				}
			}
			else
			{
				if ((block1.Length > GetInputBlockSize())
						|| (block2.Length > GetInputBlockSize()))
				{
					throw new InvalidCipherTextException(
							"BlockLength too large for simple addition.\n");
				}
			}

			// calculate resulting block
			BigInteger m1Crypt = new BigInteger(1, block1);
			BigInteger m2Crypt = new BigInteger(1, block2);
			BigInteger m1m2Crypt = m1Crypt.Multiply(m2Crypt);
			m1m2Crypt = m1m2Crypt.Mod(key.Modulus);
<<<<<<< HEAD
			if (debug)
			{
                System.Diagnostics.Debug.WriteLine("c(m1) as BigInteger:....... " + m1Crypt);
                System.Diagnostics.Debug.WriteLine("c(m2) as BigInteger:....... " + m2Crypt);
                System.Diagnostics.Debug.WriteLine("c(m1)*c(m2)%n = c(m1+m2)%n: " + m1m2Crypt);
			}
=======
>>>>>>> 053c2c57

            //byte[] output = key.Modulus.ToByteArray();
			//Array.Clear(output, 0, output.Length);
			byte[] output = new byte[key.Modulus.BitLength / 8 + 1];

			byte[] m1m2CryptBytes = m1m2Crypt.ToByteArray();
			Array.Copy(m1m2CryptBytes, 0, output,
				output.Length - m1m2CryptBytes.Length, m1m2CryptBytes.Length);

			return output;
		}

		/**
		* Convenience Method for data exchange with the cipher.
		*
		* Determines blocksize and splits data to blocksize.
		*
		* @param data the data to be processed
		* @return the data after it went through the NaccacheSternEngine.
		* @throws InvalidCipherTextException
		*/
        public virtual byte[] ProcessData(
			byte[] data)
		{
<<<<<<< HEAD
			if (debug)
			{
                System.Diagnostics.Debug.WriteLine("");
			}
=======
>>>>>>> 053c2c57
			if (data.Length > GetInputBlockSize())
			{
				int inBlocksize = GetInputBlockSize();
				int outBlocksize = GetOutputBlockSize();
<<<<<<< HEAD
				if (debug)
				{
                    System.Diagnostics.Debug.WriteLine("Input blocksize is:  " + inBlocksize + " bytes");
                    System.Diagnostics.Debug.WriteLine("Output blocksize is: " + outBlocksize + " bytes");
                    System.Diagnostics.Debug.WriteLine("Data has length:.... " + data.Length + " bytes");
				}
=======
>>>>>>> 053c2c57
				int datapos = 0;
				int retpos = 0;
				byte[] retval = new byte[(data.Length / inBlocksize + 1) * outBlocksize];
				while (datapos < data.Length)
				{
					byte[] tmp;
					if (datapos + inBlocksize < data.Length)
					{
						tmp = ProcessBlock(data, datapos, inBlocksize);
						datapos += inBlocksize;
					}
					else
					{
						tmp = ProcessBlock(data, datapos, data.Length - datapos);
						datapos += data.Length - datapos;
					}
<<<<<<< HEAD
					if (debug)
					{
                        System.Diagnostics.Debug.WriteLine("new datapos is " + datapos);
					}
=======
>>>>>>> 053c2c57
					if (tmp != null)
					{
						tmp.CopyTo(retval, retpos);
						retpos += tmp.Length;
					}
					else
					{
<<<<<<< HEAD
						if (debug)
						{
                            System.Diagnostics.Debug.WriteLine("cipher returned null");
						}
=======
>>>>>>> 053c2c57
						throw new InvalidCipherTextException("cipher returned null");
					}
				}
				byte[] ret = new byte[retpos];
				Array.Copy(retval, 0, ret, 0, retpos);
<<<<<<< HEAD
				if (debug)
				{
                    System.Diagnostics.Debug.WriteLine("returning " + ret.Length + " bytes");
				}
=======
>>>>>>> 053c2c57
				return ret;
			}
			else
			{
<<<<<<< HEAD
				if (debug)
				{
                    System.Diagnostics.Debug.WriteLine("data size is less then input block size, processing directly");
				}
=======
>>>>>>> 053c2c57
				return ProcessBlock(data, 0, data.Length);
			}
		}

		/**
		* Computes the integer x that is expressed through the given primes and the
		* congruences with the chinese remainder theorem (CRT).
		*
		* @param congruences
		*            the congruences c_i
		* @param primes
		*            the primes p_i
		* @return an integer x for that x % p_i == c_i
		*/
		private static BigInteger chineseRemainder(IList congruences, IList primes)
		{
			BigInteger retval = BigInteger.Zero;
			BigInteger all = BigInteger.One;
			for (int i = 0; i < primes.Count; i++)
			{
				all = all.Multiply((BigInteger)primes[i]);
			}
			for (int i = 0; i < primes.Count; i++)
			{
				BigInteger a = (BigInteger)primes[i];
				BigInteger b = all.Divide(a);
				BigInteger b2 = b.ModInverse(a);
				BigInteger tmp = b.Multiply(b2);
				tmp = tmp.Multiply((BigInteger)congruences[i]);
				retval = retval.Add(tmp);
			}

			return retval.Mod(all);
		}
	}
}<|MERGE_RESOLUTION|>--- conflicted
+++ resolved
@@ -20,7 +20,7 @@
 
 		private IList[] lookup = null;
 
-        public string AlgorithmName
+		public string AlgorithmName
 		{
 			get { return "NaccacheStern"; }
 		}
@@ -47,14 +47,6 @@
 			// construct lookup table for faster decryption if necessary
 			if (!this.forEncryption)
 			{
-<<<<<<< HEAD
-				if (debug)
-				{
-
-                    System.Diagnostics.Debug.WriteLine("Constructing lookup Array");
-				}
-=======
->>>>>>> 053c2c57
 				NaccacheSternPrivateKeyParameters priv = (NaccacheSternPrivateKeyParameters)key;
 				IList primes = priv.SmallPrimesList;
 				lookup = new IList[primes.Count];
@@ -66,14 +58,6 @@
 					lookup[i] = Platform.CreateArrayList(actualPrimeValue);
 					lookup[i].Add(BigInteger.One);
 
-<<<<<<< HEAD
-					if (debug)
-					{
-                        System.Diagnostics.Debug.WriteLine("Constructing lookup ArrayList for " + actualPrimeValue);
-					}
-
-=======
->>>>>>> 053c2c57
 					BigInteger accJ = BigInteger.Zero;
 
 					for (int j = 1; j < actualPrimeValue; j++)
@@ -94,7 +78,7 @@
 			set {}
 		}
 
-        /**
+		/**
 		* Returns the input block size of this algorithm.
 		*
 		* @see org.bouncycastle.crypto.AsymmetricBlockCipher#GetInputBlockSize()
@@ -162,14 +146,6 @@
 			// transform input into BigInteger
 			BigInteger input = new BigInteger(1, inBytes, inOff, length);
 
-<<<<<<< HEAD
-			if (debug)
-			{
-                System.Diagnostics.Debug.WriteLine("input as BigInteger: " + input);
-			}
-
-=======
->>>>>>> 053c2c57
 			byte[] output;
 			if (forEncryption)
 			{
@@ -187,13 +163,6 @@
 					IList al = lookup[i];
 					if (lookup[i].Count != ((BigInteger)primes[i]).IntValue)
 					{
-<<<<<<< HEAD
-						if (debug)
-						{
-                            System.Diagnostics.Debug.WriteLine("Prime is " + primes[i] + ", lookup table has size " + al.Count);
-						}
-=======
->>>>>>> 053c2c57
 						throw new InvalidCipherTextException("Error in lookup Array for "
 										+ ((BigInteger)primes[i]).IntValue
 										+ ": Size mismatch. Expected ArrayList with length "
@@ -204,21 +173,6 @@
 
 					if (lookedup == -1)
 					{
-<<<<<<< HEAD
-						if (debug)
-						{
-                            System.Diagnostics.Debug.WriteLine("Actual prime is " + primes[i]);
-                            System.Diagnostics.Debug.WriteLine("Decrypted value is " + exp);
-
-                            System.Diagnostics.Debug.WriteLine("LookupList for " + primes[i] + " with size " + lookup[i].Count
-											+ " is: ");
-							for (int j = 0; j < lookup[i].Count; j++)
-							{
-                                System.Diagnostics.Debug.WriteLine(lookup[i][j]);
-							}
-						}
-=======
->>>>>>> 053c2c57
 						throw new InvalidCipherTextException("Lookup failed");
 					}
 					plain.Add(BigInteger.ValueOf(lookedup));
@@ -264,13 +218,6 @@
 
 			byte[] tmp = key.G.ModPow(plain, key.Modulus).ToByteArray();
 			Array.Copy(tmp, 0, output, output.Length - tmp.Length, tmp.Length);
-<<<<<<< HEAD
-			if (debug)
-			{
-                System.Diagnostics.Debug.WriteLine("Encrypted value is:  " + new BigInteger(output));
-			}
-=======
->>>>>>> 053c2c57
 			return output;
 		}
 
@@ -313,17 +260,8 @@
 			BigInteger m2Crypt = new BigInteger(1, block2);
 			BigInteger m1m2Crypt = m1Crypt.Multiply(m2Crypt);
 			m1m2Crypt = m1m2Crypt.Mod(key.Modulus);
-<<<<<<< HEAD
-			if (debug)
-			{
-                System.Diagnostics.Debug.WriteLine("c(m1) as BigInteger:....... " + m1Crypt);
-                System.Diagnostics.Debug.WriteLine("c(m2) as BigInteger:....... " + m2Crypt);
-                System.Diagnostics.Debug.WriteLine("c(m1)*c(m2)%n = c(m1+m2)%n: " + m1m2Crypt);
-			}
-=======
->>>>>>> 053c2c57
-
-            //byte[] output = key.Modulus.ToByteArray();
+
+			//byte[] output = key.Modulus.ToByteArray();
 			//Array.Clear(output, 0, output.Length);
 			byte[] output = new byte[key.Modulus.BitLength / 8 + 1];
 
@@ -346,26 +284,10 @@
         public virtual byte[] ProcessData(
 			byte[] data)
 		{
-<<<<<<< HEAD
-			if (debug)
-			{
-                System.Diagnostics.Debug.WriteLine("");
-			}
-=======
->>>>>>> 053c2c57
 			if (data.Length > GetInputBlockSize())
 			{
 				int inBlocksize = GetInputBlockSize();
 				int outBlocksize = GetOutputBlockSize();
-<<<<<<< HEAD
-				if (debug)
-				{
-                    System.Diagnostics.Debug.WriteLine("Input blocksize is:  " + inBlocksize + " bytes");
-                    System.Diagnostics.Debug.WriteLine("Output blocksize is: " + outBlocksize + " bytes");
-                    System.Diagnostics.Debug.WriteLine("Data has length:.... " + data.Length + " bytes");
-				}
-=======
->>>>>>> 053c2c57
 				int datapos = 0;
 				int retpos = 0;
 				byte[] retval = new byte[(data.Length / inBlocksize + 1) * outBlocksize];
@@ -382,13 +304,6 @@
 						tmp = ProcessBlock(data, datapos, data.Length - datapos);
 						datapos += data.Length - datapos;
 					}
-<<<<<<< HEAD
-					if (debug)
-					{
-                        System.Diagnostics.Debug.WriteLine("new datapos is " + datapos);
-					}
-=======
->>>>>>> 053c2c57
 					if (tmp != null)
 					{
 						tmp.CopyTo(retval, retpos);
@@ -396,36 +311,15 @@
 					}
 					else
 					{
-<<<<<<< HEAD
-						if (debug)
-						{
-                            System.Diagnostics.Debug.WriteLine("cipher returned null");
-						}
-=======
->>>>>>> 053c2c57
 						throw new InvalidCipherTextException("cipher returned null");
 					}
 				}
 				byte[] ret = new byte[retpos];
 				Array.Copy(retval, 0, ret, 0, retpos);
-<<<<<<< HEAD
-				if (debug)
-				{
-                    System.Diagnostics.Debug.WriteLine("returning " + ret.Length + " bytes");
-				}
-=======
->>>>>>> 053c2c57
 				return ret;
 			}
 			else
 			{
-<<<<<<< HEAD
-				if (debug)
-				{
-                    System.Diagnostics.Debug.WriteLine("data size is less then input block size, processing directly");
-				}
-=======
->>>>>>> 053c2c57
 				return ProcessBlock(data, 0, data.Length);
 			}
 		}
