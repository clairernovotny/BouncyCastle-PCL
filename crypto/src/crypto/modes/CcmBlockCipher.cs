using System;
using System.IO;

using Org.BouncyCastle.Crypto;
using Org.BouncyCastle.Crypto.Macs;
using Org.BouncyCastle.Crypto.Parameters;
using Org.BouncyCastle.Utilities;

namespace Org.BouncyCastle.Crypto.Modes
{
    /**
    * Implements the Counter with Cipher Block Chaining mode (CCM) detailed in
    * NIST Special Publication 800-38C.
    * <p>
    * <b>Note</b>: this mode is a packet mode - it needs all the data up front.
    * </p>
    */
    public class CcmBlockCipher
        : IAeadBlockCipher
    {
        private static readonly int BlockSize = 16;

        private readonly IBlockCipher	cipher;
        private readonly byte[]			macBlock;
        private bool					forEncryption;
        private byte[]					nonce;
        private byte[]					initialAssociatedText;
        private int						macSize;
        private ICipherParameters		keyParam;
        private readonly MemoryStream   associatedText = new MemoryStream();
        private readonly MemoryStream   data = new MemoryStream();

        /**
        * Basic constructor.
        *
        * @param cipher the block cipher to be used.
        */
        public CcmBlockCipher(
            IBlockCipher cipher)
        {
            this.cipher = cipher;
            this.macBlock = new byte[BlockSize];

            if (cipher.GetBlockSize() != BlockSize)
                throw new ArgumentException("cipher required with a block size of " + BlockSize + ".");
        }

        /**
        * return the underlying block cipher that we are wrapping.
        *
        * @return the underlying block cipher that we are wrapping.
        */
        public virtual IBlockCipher GetUnderlyingCipher()
        {
            return cipher;
        }

        public virtual void Init(
            bool				forEncryption,
            ICipherParameters	parameters)
        {
            this.forEncryption = forEncryption;

            ICipherParameters cipherParameters;
            if (parameters is AeadParameters)
            {
                AeadParameters param = (AeadParameters) parameters;

                nonce = param.GetNonce();
                initialAssociatedText = param.GetAssociatedText();
                macSize = param.MacSize / 8;
                cipherParameters = param.Key;
            }
            else if (parameters is ParametersWithIV)
            {
                ParametersWithIV param = (ParametersWithIV) parameters;

                nonce = param.GetIV();
                initialAssociatedText = null;
                macSize = macBlock.Length / 2;
                cipherParameters = param.Parameters;
            }
            else
            {
                throw new ArgumentException("invalid parameters passed to CCM");
            }

            // NOTE: Very basic support for key re-use, but no performance gain from it
            if (cipherParameters != null)
            {
                keyParam = cipherParameters;
            }

            if (nonce == null || nonce.Length < 7 || nonce.Length > 13)
            {
                throw new ArgumentException("nonce must have length from 7 to 13 octets");
            }

            Reset();
        }

        public virtual string AlgorithmName
        {
            get { return cipher.AlgorithmName + "/CCM"; }
        }

        public virtual int GetBlockSize()
        {
            return cipher.GetBlockSize();
        }

        public virtual void ProcessAadByte(byte input)
        {
            associatedText.WriteByte(input);
        }

        public virtual void ProcessAadBytes(byte[] inBytes, int inOff, int len)
        {
            // TODO: Process AAD online
            associatedText.Write(inBytes, inOff, len);
        }

        public virtual int ProcessByte(
            byte	input,
            byte[]	outBytes,
            int		outOff)
        {
            data.WriteByte(input);

            return 0;
        }

        public virtual int ProcessBytes(
            byte[]	inBytes,
            int		inOff,
            int		inLen,
            byte[]	outBytes,
            int		outOff)
        {
            Check.DataLength(inBytes, inOff, inLen, "Input buffer too short");

            data.Write(inBytes, inOff, inLen);

            return 0;
        }

        public virtual int DoFinal(
            byte[]	outBytes,
            int		outOff)
        {
<<<<<<< HEAD
            int len = ProcessPacket(data.ToArray(), 0, (int)data.Position, outBytes, outOff);
=======
#if PORTABLE
            byte[] input = data.ToArray();
            int inLen = input.Length;
#else
            byte[] input = data.GetBuffer();
            int inLen = (int)data.Position;
#endif

            int len = ProcessPacket(input, 0, inLen, outBytes, outOff);
>>>>>>> 053c2c57

            Reset();

            return len;
        }

        public virtual void Reset()
        {
            cipher.Reset();
            associatedText.SetLength(0);
            data.SetLength(0);
        }

        /**
        * Returns a byte array containing the mac calculated as part of the
        * last encrypt or decrypt operation.
        *
        * @return the last mac calculated.
        */
        public virtual byte[] GetMac()
        {
            return Arrays.CopyOfRange(macBlock, 0, macSize);
        }

        public virtual int GetUpdateOutputSize(
            int len)
        {
            return 0;
        }

        public virtual int GetOutputSize(
            int len)
        {
            int totalData = (int)data.Length + len;

            if (forEncryption)
            {
                return totalData + macSize;
            }

            return totalData < macSize ? 0 : totalData - macSize;
        }

        /**
         * Process a packet of data for either CCM decryption or encryption.
         *
         * @param in data for processing.
         * @param inOff offset at which data starts in the input array.
         * @param inLen length of the data in the input array.
         * @return a byte array containing the processed input..
         * @throws IllegalStateException if the cipher is not appropriately set up.
         * @throws InvalidCipherTextException if the input data is truncated or the mac check fails.
         */
        public virtual byte[] ProcessPacket(byte[] input, int inOff, int inLen)
        {
            byte[] output;

            if (forEncryption)
            {
                output = new byte[inLen + macSize];
            }
            else
            {
                if (inLen < macSize)
                    throw new InvalidCipherTextException("data too short");

                output = new byte[inLen - macSize];
            }

            ProcessPacket(input, inOff, inLen, output, 0);

            return output;
        }

        /**
         * Process a packet of data for either CCM decryption or encryption.
         *
         * @param in data for processing.
         * @param inOff offset at which data starts in the input array.
         * @param inLen length of the data in the input array.
         * @param output output array.
         * @param outOff offset into output array to start putting processed bytes.
         * @return the number of bytes added to output.
         * @throws IllegalStateException if the cipher is not appropriately set up.
         * @throws InvalidCipherTextException if the input data is truncated or the mac check fails.
         * @throws DataLengthException if output buffer too short.
         */
        public virtual int ProcessPacket(byte[] input, int inOff, int inLen, byte[] output, int outOff)
        {
            // TODO: handle null keyParam (e.g. via RepeatedKeySpec)
            // Need to keep the CTR and CBC Mac parts around and reset
            if (keyParam == null)
                throw new InvalidOperationException("CCM cipher unitialized.");

            int n = nonce.Length;
            int q = 15 - n;
            if (q < 4)
            {
                int limitLen = 1 << (8 * q);
                if (inLen >= limitLen)
                    throw new InvalidOperationException("CCM packet too large for choice of q.");
            }

            byte[] iv = new byte[BlockSize];
            iv[0] = (byte)((q - 1) & 0x7);
            nonce.CopyTo(iv, 1);

            IBlockCipher ctrCipher = new SicBlockCipher(cipher);
            ctrCipher.Init(forEncryption, new ParametersWithIV(keyParam, iv));

            int outputLen;
            int inIndex = inOff;
            int outIndex = outOff;

            if (forEncryption)
            {
                outputLen = inLen + macSize;
                Check.OutputLength(output, outOff, outputLen, "Output buffer too short.");

                CalculateMac(input, inOff, inLen, macBlock);

                byte[] encMac = new byte[BlockSize];
                ctrCipher.ProcessBlock(macBlock, 0, encMac, 0);   // S0

                while (inIndex < (inOff + inLen - BlockSize))                 // S1...
                {
                    ctrCipher.ProcessBlock(input, inIndex, output, outIndex);
                    outIndex += BlockSize;
                    inIndex += BlockSize;
                }

                byte[] block = new byte[BlockSize];

                Array.Copy(input, inIndex, block, 0, inLen + inOff - inIndex);

                ctrCipher.ProcessBlock(block, 0, block, 0);

                Array.Copy(block, 0, output, outIndex, inLen + inOff - inIndex);

                Array.Copy(encMac, 0, output, outOff + inLen, macSize);
            }
            else
            {
                if (inLen < macSize)
                    throw new InvalidCipherTextException("data too short");

                outputLen = inLen - macSize;
                Check.OutputLength(output, outOff, outputLen, "Output buffer too short.");

                Array.Copy(input, inOff + outputLen, macBlock, 0, macSize);

                ctrCipher.ProcessBlock(macBlock, 0, macBlock, 0);

                for (int i = macSize; i != macBlock.Length; i++)
                {
                    macBlock[i] = 0;
                }

                while (inIndex < (inOff + outputLen - BlockSize))
                {
                    ctrCipher.ProcessBlock(input, inIndex, output, outIndex);
                    outIndex += BlockSize;
                    inIndex += BlockSize;
                }

                byte[] block = new byte[BlockSize];

                Array.Copy(input, inIndex, block, 0, outputLen - (inIndex - inOff));

                ctrCipher.ProcessBlock(block, 0, block, 0);

                Array.Copy(block, 0, output, outIndex, outputLen - (inIndex - inOff));

                byte[] calculatedMacBlock = new byte[BlockSize];

                CalculateMac(output, outOff, outputLen, calculatedMacBlock);

                if (!Arrays.ConstantTimeAreEqual(macBlock, calculatedMacBlock))
                    throw new InvalidCipherTextException("mac check in CCM failed");
            }

            return outputLen;
        }

        private int CalculateMac(byte[] data, int dataOff, int dataLen, byte[] macBlock)
        {
            IMac cMac = new CbcBlockCipherMac(cipher, macSize * 8);

            cMac.Init(keyParam);

            //
            // build b0
            //
            byte[] b0 = new byte[16];

            if (HasAssociatedText())
            {
                b0[0] |= 0x40;
            }

            b0[0] |= (byte)((((cMac.GetMacSize() - 2) / 2) & 0x7) << 3);

            b0[0] |= (byte)(((15 - nonce.Length) - 1) & 0x7);

            Array.Copy(nonce, 0, b0, 1, nonce.Length);

            int q = dataLen;
            int count = 1;
            while (q > 0)
            {
                b0[b0.Length - count] = (byte)(q & 0xff);
                q >>= 8;
                count++;
            }

            cMac.BlockUpdate(b0, 0, b0.Length);

            //
            // process associated text
            //
            if (HasAssociatedText())
            {
                int extra;

                int textLength = GetAssociatedTextLength();
                if (textLength < ((1 << 16) - (1 << 8)))
                {
                    cMac.Update((byte)(textLength >> 8));
                    cMac.Update((byte)textLength);

                    extra = 2;
                }
                else // can't go any higher than 2^32
                {
                    cMac.Update((byte)0xff);
                    cMac.Update((byte)0xfe);
                    cMac.Update((byte)(textLength >> 24));
                    cMac.Update((byte)(textLength >> 16));
                    cMac.Update((byte)(textLength >> 8));
                    cMac.Update((byte)textLength);

                    extra = 6;
                }

                if (initialAssociatedText != null)
                {
                    cMac.BlockUpdate(initialAssociatedText, 0, initialAssociatedText.Length);
                }
                if (associatedText.Position > 0)
                {
<<<<<<< HEAD
                    cMac.BlockUpdate(associatedText.ToArray(), 0, (int)associatedText.Position);
=======
#if PORTABLE
                    byte[] input = associatedText.ToArray();
                    int len = input.Length;
#else
                    byte[] input = associatedText.GetBuffer();
                    int len = (int)associatedText.Position;
#endif

                    cMac.BlockUpdate(input, 0, len);
>>>>>>> 053c2c57
                }

                extra = (extra + textLength) % 16;
                if (extra != 0)
                {
                    for (int i = extra; i < 16; ++i)
                    {
                        cMac.Update((byte)0x00);
                    }
                }
            }

            //
            // add the text
            //
            cMac.BlockUpdate(data, dataOff, dataLen);

            return cMac.DoFinal(macBlock, 0);
        }

        private int GetAssociatedTextLength()
        {
            return (int)associatedText.Length + ((initialAssociatedText == null) ? 0 : initialAssociatedText.Length);
        }

        private bool HasAssociatedText()
        {
            return GetAssociatedTextLength() > 0;
        }
    }
}<|MERGE_RESOLUTION|>--- conflicted
+++ resolved
@@ -148,9 +148,6 @@
             byte[]	outBytes,
             int		outOff)
         {
-<<<<<<< HEAD
-            int len = ProcessPacket(data.ToArray(), 0, (int)data.Position, outBytes, outOff);
-=======
 #if PORTABLE
             byte[] input = data.ToArray();
             int inLen = input.Length;
@@ -160,7 +157,6 @@
 #endif
 
             int len = ProcessPacket(input, 0, inLen, outBytes, outOff);
->>>>>>> 053c2c57
 
             Reset();
 
@@ -411,9 +407,6 @@
                 }
                 if (associatedText.Position > 0)
                 {
-<<<<<<< HEAD
-                    cMac.BlockUpdate(associatedText.ToArray(), 0, (int)associatedText.Position);
-=======
 #if PORTABLE
                     byte[] input = associatedText.ToArray();
                     int len = input.Length;
@@ -423,7 +416,6 @@
 #endif
 
                     cMac.BlockUpdate(input, 0, len);
->>>>>>> 053c2c57
                 }
 
                 extra = (extra + textLength) % 16;
