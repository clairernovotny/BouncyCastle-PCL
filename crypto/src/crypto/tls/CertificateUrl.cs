﻿using System;
using System.Collections;
using System.IO;

using Org.BouncyCastle.Utilities;

namespace Org.BouncyCastle.Crypto.Tls
{
    /*
     * RFC 3546 3.3
     */
    public class CertificateUrl
    {
        protected readonly byte mType;
        protected readonly IList mUrlAndHashList;

        /**
         * @param type
         *            see {@link CertChainType} for valid constants.
         * @param urlAndHashList
         *            a {@link IList} of {@link UrlAndHash}.
         */
        public CertificateUrl(byte type, IList urlAndHashList)
        {
            if (!CertChainType.IsValid(type))
                throw new ArgumentException("not a valid CertChainType value", "type");
            if (urlAndHashList == null || urlAndHashList.Count < 1)
                throw new ArgumentException("must have length > 0", "urlAndHashList");

            this.mType = type;
            this.mUrlAndHashList = urlAndHashList;
        }

        /**
         * @return {@link CertChainType}
         */
        public virtual byte Type
        {
            get { return mType; }
        }

        /**
         * @return an {@link IList} of {@link UrlAndHash} 
         */
        public virtual IList UrlAndHashList
        {
            get { return mUrlAndHashList; }
        }

        /**
         * Encode this {@link CertificateUrl} to a {@link Stream}.
         *
         * @param output the {@link Stream} to encode to.
         * @throws IOException
         */
        public virtual void Encode(Stream output)
        {
            TlsUtilities.WriteUint8(this.mType, output);

            ListBuffer16 buf = new ListBuffer16();
            foreach (UrlAndHash urlAndHash in this.mUrlAndHashList)
            {
                urlAndHash.Encode(buf);
            }
            buf.EncodeTo(output);
        }

        /**
         * Parse a {@link CertificateUrl} from a {@link Stream}.
         * 
         * @param context
         *            the {@link TlsContext} of the current connection.
         * @param input
         *            the {@link Stream} to parse from.
         * @return a {@link CertificateUrl} object.
         * @throws IOException
         */
        public static CertificateUrl parse(TlsContext context, Stream input)
        {
            byte type = TlsUtilities.ReadUint8(input);
            if (!CertChainType.IsValid(type))
                throw new TlsFatalAlert(AlertDescription.decode_error);

            int totalLength = TlsUtilities.ReadUint16(input);
            if (totalLength < 1)
                throw new TlsFatalAlert(AlertDescription.decode_error);

            byte[] urlAndHashListData = TlsUtilities.ReadFully(totalLength, input);

            MemoryStream buf = new MemoryStream(urlAndHashListData, false);

            IList url_and_hash_list = Platform.CreateArrayList();
            while (buf.Position < buf.Length)
            {
                UrlAndHash url_and_hash = UrlAndHash.Parse(context, buf);
                url_and_hash_list.Add(url_and_hash);
            }

            return new CertificateUrl(type, url_and_hash_list);
        }

        // TODO Could be more generally useful
        internal class ListBuffer16
            : MemoryStream
        {
            internal ListBuffer16()
            {
                // Reserve space for length
                TlsUtilities.WriteUint16(0,  this);
            }

            internal void EncodeTo(Stream output)
            {
                // Patch actual length back in
                long length = Length - 2;
                TlsUtilities.CheckUint16(length);
                this.Position = 0;
                TlsUtilities.WriteUint16((int)length, this);
                this.WriteTo(output);
<<<<<<< HEAD
                this.Dispose();
=======
                Platform.Dispose(this);
>>>>>>> fd8f3ea2
            }
        }
    }
}<|MERGE_RESOLUTION|>--- conflicted
+++ resolved
@@ -117,11 +117,7 @@
                 this.Position = 0;
                 TlsUtilities.WriteUint16((int)length, this);
                 this.WriteTo(output);
-<<<<<<< HEAD
-                this.Dispose();
-=======
                 Platform.Dispose(this);
->>>>>>> fd8f3ea2
             }
         }
     }
