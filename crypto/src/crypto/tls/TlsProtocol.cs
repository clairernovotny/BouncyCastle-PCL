﻿using System;
using System.Collections;
using System.IO;

using Org.BouncyCastle.Crypto.Prng;
using Org.BouncyCastle.Security;
using Org.BouncyCastle.Utilities;

namespace Org.BouncyCastle.Crypto.Tls
{
    public abstract class TlsProtocol
    {
        private static readonly string TLS_ERROR_MESSAGE = "Internal TLS error, this could be an attack";

        /*
         * Our Connection states
         */
        protected const short CS_START = 0;
        protected const short CS_CLIENT_HELLO = 1;
        protected const short CS_SERVER_HELLO = 2;
        protected const short CS_SERVER_SUPPLEMENTAL_DATA = 3;
        protected const short CS_SERVER_CERTIFICATE = 4;
        protected const short CS_CERTIFICATE_STATUS = 5;
        protected const short CS_SERVER_KEY_EXCHANGE = 6;
        protected const short CS_CERTIFICATE_REQUEST = 7;
        protected const short CS_SERVER_HELLO_DONE = 8;
        protected const short CS_CLIENT_SUPPLEMENTAL_DATA = 9;
        protected const short CS_CLIENT_CERTIFICATE = 10;
        protected const short CS_CLIENT_KEY_EXCHANGE = 11;
        protected const short CS_CERTIFICATE_VERIFY = 12;
        protected const short CS_CLIENT_FINISHED = 13;
        protected const short CS_SERVER_SESSION_TICKET = 14;
        protected const short CS_SERVER_FINISHED = 15;
        protected const short CS_END = 16;

        /*
         * Queues for data from some protocols.
         */
        private ByteQueue mApplicationDataQueue = new ByteQueue();
        private ByteQueue mAlertQueue = new ByteQueue(2);
        private ByteQueue mHandshakeQueue = new ByteQueue();
    //    private ByteQueue mHeartbeatQueue = new ByteQueue();

        /*
         * The Record Stream we use
         */
        internal RecordStream mRecordStream;
        protected SecureRandom mSecureRandom;

        private TlsStream mTlsStream = null;

        private volatile bool mClosed = false;
        private volatile bool mFailedWithError = false;
        private volatile bool mAppDataReady = false;
        private volatile bool mSplitApplicationDataRecords = true;
        private byte[] mExpectedVerifyData = null;

        protected TlsSession mTlsSession = null;
        protected SessionParameters mSessionParameters = null;
        protected SecurityParameters mSecurityParameters = null;
        protected Certificate mPeerCertificate = null;

        protected int[] mOfferedCipherSuites = null;
        protected byte[] mOfferedCompressionMethods = null;
        protected IDictionary mClientExtensions = null;
        protected IDictionary mServerExtensions = null;

        protected short mConnectionState = CS_START;
        protected bool mResumedSession = false;
        protected bool mReceivedChangeCipherSpec = false;
        protected bool mSecureRenegotiation = false;
        protected bool mAllowCertificateStatus = false;
        protected bool mExpectSessionTicket = false;

        protected bool mBlocking = true;
        protected ByteQueueStream mInputBuffers = null;
        protected ByteQueueStream mOutputBuffer = null;

        public TlsProtocol(Stream stream, SecureRandom secureRandom)
            :   this(stream, stream, secureRandom)
        {
        }

        public TlsProtocol(Stream input, Stream output, SecureRandom secureRandom)
        {
            this.mRecordStream = new RecordStream(this, input, output);
            this.mSecureRandom = secureRandom;
        }

        public TlsProtocol(SecureRandom secureRandom)
        {
            this.mBlocking = false;
            this.mInputBuffers = new ByteQueueStream();
            this.mOutputBuffer = new ByteQueueStream();
            this.mRecordStream = new RecordStream(this, mInputBuffers, mOutputBuffer);
            this.mSecureRandom = secureRandom;
        }

        protected abstract TlsContext Context { get; }

        internal abstract AbstractTlsContext ContextAdmin { get; }

        protected abstract TlsPeer Peer { get; }

        protected virtual void HandleChangeCipherSpecMessage()
        {
        }

        protected abstract void HandleHandshakeMessage(byte type, byte[] buf);

        protected virtual void HandleWarningMessage(byte description)
        {
        }

        protected virtual void ApplyMaxFragmentLengthExtension()
        {
            if (mSecurityParameters.maxFragmentLength >= 0)
            {
                if (!MaxFragmentLength.IsValid((byte)mSecurityParameters.maxFragmentLength))
                    throw new TlsFatalAlert(AlertDescription.internal_error);

                int plainTextLimit = 1 << (8 + mSecurityParameters.maxFragmentLength);
                mRecordStream.SetPlaintextLimit(plainTextLimit);
            }
        }

        protected virtual void CheckReceivedChangeCipherSpec(bool expected)
        {
            if (expected != mReceivedChangeCipherSpec)
                throw new TlsFatalAlert(AlertDescription.unexpected_message);
        }

        protected virtual void CleanupHandshake()
        {
            if (this.mExpectedVerifyData != null)
            {
                Arrays.Fill(this.mExpectedVerifyData, (byte)0);
                this.mExpectedVerifyData = null;
            }

            this.mSecurityParameters.Clear();
            this.mPeerCertificate = null;

            this.mOfferedCipherSuites = null;
            this.mOfferedCompressionMethods = null;
            this.mClientExtensions = null;
            this.mServerExtensions = null;

            this.mResumedSession = false;
            this.mReceivedChangeCipherSpec = false;
            this.mSecureRenegotiation = false;
            this.mAllowCertificateStatus = false;
            this.mExpectSessionTicket = false;
        }

        protected virtual void BlockForHandshake()
        {
            if (mBlocking)
            {
                while (this.mConnectionState != CS_END)
                {
                    if (this.mClosed)
                    {
                        // TODO What kind of exception/alert?
                    }

                    SafeReadRecord();
                }
            }
        }

        protected virtual void CompleteHandshake()
        {
            try
            {
                this.mRecordStream.FinaliseHandshake();

                this.mSplitApplicationDataRecords = !TlsUtilities.IsTlsV11(Context);

                /*
                 * If this was an initial handshake, we are now ready to send and receive application data.
                 */
                if (!mAppDataReady)
                {
                    this.mAppDataReady = true;

                    if (mBlocking)
                    {
                        this.mTlsStream = new TlsStream(this);
                    }
                }

                if (this.mTlsSession != null)
                {
                    if (this.mSessionParameters == null)
                    {
                        this.mSessionParameters = new SessionParameters.Builder()
                            .SetCipherSuite(this.mSecurityParameters.CipherSuite)
                            .SetCompressionAlgorithm(this.mSecurityParameters.CompressionAlgorithm)
                            .SetMasterSecret(this.mSecurityParameters.MasterSecret)
                            .SetPeerCertificate(this.mPeerCertificate)
                            .SetPskIdentity(this.mSecurityParameters.PskIdentity)
                            .SetSrpIdentity(this.mSecurityParameters.SrpIdentity)
                            // TODO Consider filtering extensions that aren't relevant to resumed sessions
                            .SetServerExtensions(this.mServerExtensions)
                            .Build();

                        this.mTlsSession = new TlsSessionImpl(this.mTlsSession.SessionID, this.mSessionParameters);
                    }

                    ContextAdmin.SetResumableSession(this.mTlsSession);
                }

                Peer.NotifyHandshakeComplete();
            }
            finally
            {
                CleanupHandshake();
            }
        }

        protected internal void ProcessRecord(byte protocol, byte[] buf, int offset, int len)
        {
            /*
             * Have a look at the protocol type, and add it to the correct queue.
             */
            switch (protocol)
            {
            case ContentType.alert:
            {
                mAlertQueue.AddData(buf, offset, len);
                ProcessAlert();
                break;
            }
            case ContentType.application_data:
            {
                if (!mAppDataReady)
                    throw new TlsFatalAlert(AlertDescription.unexpected_message);

                mApplicationDataQueue.AddData(buf, offset, len);
                ProcessApplicationData();
                break;
            }
            case ContentType.change_cipher_spec:
            {
                ProcessChangeCipherSpec(buf, offset, len);
                break;
            }
            case ContentType.handshake:
            {
                mHandshakeQueue.AddData(buf, offset, len);
                ProcessHandshake();
                break;
            }
            case ContentType.heartbeat:
            {
                if (!mAppDataReady)
                    throw new TlsFatalAlert(AlertDescription.unexpected_message);

                // TODO[RFC 6520]
    //            mHeartbeatQueue.AddData(buf, offset, len);
    //            ProcessHeartbeat();
                break;
            }
            default:
                /*
                 * Uh, we don't know this protocol.
                 * 
                 * RFC2246 defines on page 13, that we should ignore this.
                 */
                break;
            }
        }

        private void ProcessHandshake()
        {
            bool read;
            do
            {
                read = false;
                /*
                 * We need the first 4 bytes, they contain type and length of the message.
                 */
                if (mHandshakeQueue.Available >= 4)
                {
                    byte[] beginning = new byte[4];
                    mHandshakeQueue.Read(beginning, 0, 4, 0);
                    byte type = TlsUtilities.ReadUint8(beginning, 0);
                    int len = TlsUtilities.ReadUint24(beginning, 1);

                    /*
                     * Check if we have enough bytes in the buffer to read the full message.
                     */
                    if (mHandshakeQueue.Available >= (len + 4))
                    {
                        /*
                         * Read the message.
                         */
                        byte[] buf = mHandshakeQueue.RemoveData(len, 4);

                        CheckReceivedChangeCipherSpec(mConnectionState == CS_END || type == HandshakeType.finished);

                        /*
                         * RFC 2246 7.4.9. The value handshake_messages includes all handshake messages
                         * starting at client hello up to, but not including, this finished message.
                         * [..] Note: [Also,] Hello Request messages are omitted from handshake hashes.
                         */
                        switch (type)
                        {
                        case HandshakeType.hello_request:
                            break;
                        case HandshakeType.finished:
                        default:
                        {
                            TlsContext ctx = Context;
                            if (type == HandshakeType.finished
                                && this.mExpectedVerifyData == null
                                && ctx.SecurityParameters.MasterSecret != null)
                            {
                                this.mExpectedVerifyData = CreateVerifyData(!ctx.IsServer);
                            }

                            mRecordStream.UpdateHandshakeData(beginning, 0, 4);
                            mRecordStream.UpdateHandshakeData(buf, 0, len);
                            break;
                        }
                        }

                        /*
                         * Now, parse the message.
                         */
                        HandleHandshakeMessage(type, buf);
                        read = true;
                    }
                }
            }
            while (read);
        }

        private void ProcessApplicationData()
        {
            /*
             * There is nothing we need to do here.
             * 
             * This function could be used for callbacks when application data arrives in the future.
             */
        }

        private void ProcessAlert()
        {
            while (mAlertQueue.Available >= 2)
            {
                /*
                 * An alert is always 2 bytes. Read the alert.
                 */
                byte[] tmp = mAlertQueue.RemoveData(2, 0);
                byte level = tmp[0];
                byte description = tmp[1];

                Peer.NotifyAlertReceived(level, description);

                if (level == AlertLevel.fatal)
                {
                    /*
                     * RFC 2246 7.2.1. The session becomes unresumable if any connection is terminated
                     * without proper close_notify messages with level equal to warning.
                     */
                    InvalidateSession();

                    this.mFailedWithError = true;
                    this.mClosed = true;

                    mRecordStream.SafeClose();

                    throw new IOException(TLS_ERROR_MESSAGE);
                }
                else
                {

                    /*
                     * RFC 5246 7.2.1. The other party MUST respond with a close_notify alert of its own
                     * and close down the connection immediately, discarding any pending writes.
                     */
                    // TODO Can close_notify be a fatal alert?
                    if (description == AlertDescription.close_notify)
                    {
                        HandleClose(false);
                    }

                    /*
                     * If it is just a warning, we continue.
                     */
                    HandleWarningMessage(description);
                }
            }
        }

        /**
         * This method is called, when a change cipher spec message is received.
         *
         * @throws IOException If the message has an invalid content or the handshake is not in the correct
         * state.
         */
        private void ProcessChangeCipherSpec(byte[] buf, int off, int len)
        {
            for (int i = 0; i < len; ++i)
            {
                byte message = TlsUtilities.ReadUint8(buf, off + i);

                if (message != ChangeCipherSpec.change_cipher_spec)
                    throw new TlsFatalAlert(AlertDescription.decode_error);

                if (this.mReceivedChangeCipherSpec
                    || mAlertQueue.Available > 0
                    || mHandshakeQueue.Available > 0)
                {
                    throw new TlsFatalAlert(AlertDescription.unexpected_message);
                }

                mRecordStream.ReceivedReadCipherSpec();

                this.mReceivedChangeCipherSpec = true;

                HandleChangeCipherSpecMessage();
            }
        }

        protected internal virtual int ApplicationDataAvailable()
        {
            return mApplicationDataQueue.Available;
        }

        /**
         * Read data from the network. The method will return immediately, if there is still some data
         * left in the buffer, or block until some application data has been read from the network.
         *
         * @param buf    The buffer where the data will be copied to.
         * @param offset The position where the data will be placed in the buffer.
         * @param len    The maximum number of bytes to read.
         * @return The number of bytes read.
         * @throws IOException If something goes wrong during reading data.
         */
        protected internal virtual int ReadApplicationData(byte[] buf, int offset, int len)
        {
            if (len < 1)
                return 0;

            while (mApplicationDataQueue.Available == 0)
            {
                /*
                 * We need to read some data.
                 */
                if (this.mClosed)
                {
                    if (this.mFailedWithError)
                    {
                        /*
                         * Something went terribly wrong, we should throw an IOException
                         */
                        throw new IOException(TLS_ERROR_MESSAGE);
                    }

                    /*
                     * Connection has been closed, there is no more data to read.
                     */
                    return 0;
                }

                SafeReadRecord();
            }

            len = System.Math.Min(len, mApplicationDataQueue.Available);
            mApplicationDataQueue.RemoveData(buf, offset, len, 0);
            return len;
        }

        protected virtual void SafeReadRecord()
        {
            try
            {
                if (!mRecordStream.ReadRecord())
                {
                    // TODO It would be nicer to allow graceful connection close if between records
    //                this.FailWithError(AlertLevel.warning, AlertDescription.close_notify);
                    throw new EndOfStreamException();
                }
            }
            catch (TlsFatalAlert e)
            {
                if (!mClosed)
                {
                    this.FailWithError(AlertLevel.fatal, e.AlertDescription, "Failed to read record", e);
                }
                throw e;
            }
            catch (Exception e)
            {
                if (!mClosed)
                {
                    this.FailWithError(AlertLevel.fatal, AlertDescription.internal_error, "Failed to read record", e);
                }
                throw e;
            }
        }

        protected virtual void SafeWriteRecord(byte type, byte[] buf, int offset, int len)
        {
            try
            {
                mRecordStream.WriteRecord(type, buf, offset, len);
            }
            catch (TlsFatalAlert e)
            {
                if (!mClosed)
                {
                    this.FailWithError(AlertLevel.fatal, e.AlertDescription, "Failed to write record", e);
                }
                throw e;
            }
            catch (Exception e)
            {
                if (!mClosed)
                {
                    this.FailWithError(AlertLevel.fatal, AlertDescription.internal_error, "Failed to write record", e);
                }
                throw e;
            }
        }

        /**
         * Send some application data to the remote system.
         * <p/>
         * The method will handle fragmentation internally.
         *
         * @param buf    The buffer with the data.
         * @param offset The position in the buffer where the data is placed.
         * @param len    The length of the data.
         * @throws IOException If something goes wrong during sending.
         */
        protected internal virtual void WriteData(byte[] buf, int offset, int len)
        {
            if (this.mClosed)
            {
                if (this.mFailedWithError)
                    throw new IOException(TLS_ERROR_MESSAGE);

                throw new IOException("Sorry, connection has been closed, you cannot write more data");
            }

            while (len > 0)
            {
                /*
                 * RFC 5246 6.2.1. Zero-length fragments of Application data MAY be sent as they are
                 * potentially useful as a traffic analysis countermeasure.
                 * 
                 * NOTE: Actually, implementations appear to have settled on 1/n-1 record splitting.
                 */

                if (this.mSplitApplicationDataRecords)
                {
                    /*
                     * Protect against known IV attack!
                     * 
                     * DO NOT REMOVE THIS CODE, EXCEPT YOU KNOW EXACTLY WHAT YOU ARE DOING HERE.
                     */
                    SafeWriteRecord(ContentType.application_data, buf, offset, 1);
                    ++offset;
                    --len;
                }

                if (len > 0)
                {
                    // Fragment data according to the current fragment limit.
                    int toWrite = System.Math.Min(len, mRecordStream.GetPlaintextLimit());
                    SafeWriteRecord(ContentType.application_data, buf, offset, toWrite);
                    offset += toWrite;
                    len -= toWrite;
                }
            }
        }

        protected virtual void WriteHandshakeMessage(byte[] buf, int off, int len)
        {
            while (len > 0)
            {
                // Fragment data according to the current fragment limit.
                int toWrite = System.Math.Min(len, mRecordStream.GetPlaintextLimit());
                SafeWriteRecord(ContentType.handshake, buf, off, toWrite);
                off += toWrite;
                len -= toWrite;
            }
        }

        /// <summary>The secure bidirectional stream for this connection</summary>
        /// <remarks>Only allowed in blocking mode.</remarks>
        public virtual Stream Stream
        {
            get
            {
                if (!mBlocking)
                    throw new InvalidOperationException("Cannot use Stream in non-blocking mode! Use OfferInput()/OfferOutput() instead.");
                return this.mTlsStream;
            }
        }

        /**
         * Offer input from an arbitrary source. Only allowed in non-blocking mode.<br/>
         * <br/>
         * After this method returns, the input buffer is "owned" by this object. Other code
         * must not attempt to do anything with it.<br/>
         * <br/>
         * This method will decrypt and process all records that are fully available.
         * If only part of a record is available, the buffer will be retained until the
         * remainder of the record is offered.<br/>
         * <br/>
         * If any records containing application data were processed, the decrypted data
         * can be obtained using {@link #readInput(byte[], int, int)}. If any records
         * containing protocol data were processed, a response may have been generated.
         * You should always check to see if there is any available output after calling
         * this method by calling {@link #getAvailableOutputBytes()}.
         * @param input The input buffer to offer
         * @throws IOException If an error occurs while decrypting or processing a record
         */
        public virtual void OfferInput(byte[] input)
        {
            if (mBlocking)
                throw new InvalidOperationException("Cannot use OfferInput() in blocking mode! Use Stream instead.");
            if (mClosed)
                throw new IOException("Connection is closed, cannot accept any more input");

            mInputBuffers.Write(input);

            // loop while there are enough bytes to read the length of the next record
            while (mInputBuffers.Available >= RecordStream.TLS_HEADER_SIZE)
            {
                byte[] header = new byte[RecordStream.TLS_HEADER_SIZE];
                mInputBuffers.Peek(header);

                int totalLength = TlsUtilities.ReadUint16(header, RecordStream.TLS_HEADER_LENGTH_OFFSET) + RecordStream.TLS_HEADER_SIZE;
                if (mInputBuffers.Available < totalLength)
                {
                    // not enough bytes to read a whole record
                    break;
                }

                SafeReadRecord();
            }
        }

        /**
         * Gets the amount of received application data. A call to {@link #readInput(byte[], int, int)}
         * is guaranteed to be able to return at least this much data.<br/>
         * <br/>
         * Only allowed in non-blocking mode.
         * @return The number of bytes of available application data
         */
        public virtual int GetAvailableInputBytes()
        {
            if (mBlocking)
                throw new InvalidOperationException("Cannot use GetAvailableInputBytes() in blocking mode! Use ApplicationDataAvailable() instead.");

            return ApplicationDataAvailable();
        }

        /**
         * Retrieves received application data. Use {@link #getAvailableInputBytes()} to check
         * how much application data is currently available. This method functions similarly to
         * {@link InputStream#read(byte[], int, int)}, except that it never blocks. If no data
         * is available, nothing will be copied and zero will be returned.<br/>
         * <br/>
         * Only allowed in non-blocking mode.
         * @param buffer The buffer to hold the application data
         * @param offset The start offset in the buffer at which the data is written
         * @param length The maximum number of bytes to read
         * @return The total number of bytes copied to the buffer. May be less than the
         *          length specified if the length was greater than the amount of available data.
         */
        public virtual int ReadInput(byte[] buffer, int offset, int length)
        {
            if (mBlocking)
                throw new InvalidOperationException("Cannot use ReadInput() in blocking mode! Use Stream instead.");

            return ReadApplicationData(buffer, offset, System.Math.Min(length, ApplicationDataAvailable()));
        }

        /**
         * Offer output from an arbitrary source. Only allowed in non-blocking mode.<br/>
         * <br/>
         * After this method returns, the specified section of the buffer will have been
         * processed. Use {@link #readOutput(byte[], int, int)} to get the bytes to
         * transmit to the other peer.<br/>
         * <br/>
         * This method must not be called until after the handshake is complete! Attempting
         * to call it before the handshake is complete will result in an exception.
         * @param buffer The buffer containing application data to encrypt
         * @param offset The offset at which to begin reading data
         * @param length The number of bytes of data to read
         * @throws IOException If an error occurs encrypting the data, or the handshake is not complete
         */
        public virtual void OfferOutput(byte[] buffer, int offset, int length)
        {
            if (mBlocking)
                throw new InvalidOperationException("Cannot use OfferOutput() in blocking mode! Use Stream instead.");
            if (!mAppDataReady)
                throw new IOException("Application data cannot be sent until the handshake is complete!");

            WriteData(buffer, offset, length);
        }

        /**
         * Gets the amount of encrypted data available to be sent. A call to
         * {@link #readOutput(byte[], int, int)} is guaranteed to be able to return at
         * least this much data.<br/>
         * <br/>
         * Only allowed in non-blocking mode.
         * @return The number of bytes of available encrypted data
         */
        public virtual int GetAvailableOutputBytes()
        {
            if (mBlocking)
                throw new InvalidOperationException("Cannot use GetAvailableOutputBytes() in blocking mode! Use Stream instead.");

            return mOutputBuffer.Available;
        }

        /**
         * Retrieves encrypted data to be sent. Use {@link #getAvailableOutputBytes()} to check
         * how much encrypted data is currently available. This method functions similarly to
         * {@link InputStream#read(byte[], int, int)}, except that it never blocks. If no data
         * is available, nothing will be copied and zero will be returned.<br/>
         * <br/>
         * Only allowed in non-blocking mode.
         * @param buffer The buffer to hold the encrypted data
         * @param offset The start offset in the buffer at which the data is written
         * @param length The maximum number of bytes to read
         * @return The total number of bytes copied to the buffer. May be less than the
         *          length specified if the length was greater than the amount of available data.
         */
        public virtual int ReadOutput(byte[] buffer, int offset, int length)
        {
            if (mBlocking)
                throw new InvalidOperationException("Cannot use ReadOutput() in blocking mode! Use Stream instead.");

            return mOutputBuffer.Read(buffer, offset, length);
        }

        /**
         * Terminate this connection with an alert. Can be used for normal closure too.
         * 
         * @param alertLevel
         *            See {@link AlertLevel} for values.
         * @param alertDescription
         *            See {@link AlertDescription} for values.
         * @throws IOException
         *             If alert was fatal.
         */
        protected virtual void FailWithError(byte alertLevel, byte alertDescription, string message, Exception cause)
        {
            /*
             * Check if the connection is still open.
             */
            if (!mClosed)
            {
                /*
                 * Prepare the message
                 */
                this.mClosed = true;

                if (alertLevel == AlertLevel.fatal)
                {
                    /*
                     * RFC 2246 7.2.1. The session becomes unresumable if any connection is terminated
                     * without proper close_notify messages with level equal to warning.
                     */
                    // TODO This isn't quite in the right place. Also, as of TLS 1.1 the above is obsolete.
                    InvalidateSession();

                    this.mFailedWithError = true;
                }
                RaiseAlert(alertLevel, alertDescription, message, cause);
                mRecordStream.SafeClose();
                if (alertLevel != AlertLevel.fatal)
                {
                    return;
                }
            }

            throw new IOException(TLS_ERROR_MESSAGE);
        }

        protected virtual void InvalidateSession()
        {
            if (this.mSessionParameters != null)
            {
                this.mSessionParameters.Clear();
                this.mSessionParameters = null;
            }

            if (this.mTlsSession != null)
            {
                this.mTlsSession.Invalidate();
                this.mTlsSession = null;
            }
        }

        protected virtual void ProcessFinishedMessage(MemoryStream buf)
        {
            if (mExpectedVerifyData == null)
                throw new TlsFatalAlert(AlertDescription.internal_error);

            byte[] verify_data = TlsUtilities.ReadFully(mExpectedVerifyData.Length, buf);

            AssertEmpty(buf);

            /*
             * Compare both checksums.
             */
            if (!Arrays.ConstantTimeAreEqual(mExpectedVerifyData, verify_data))
            {
                /*
                 * Wrong checksum in the finished message.
                 */
                throw new TlsFatalAlert(AlertDescription.decrypt_error);
            }
        }

        protected virtual void RaiseAlert(byte alertLevel, byte alertDescription, string message, Exception cause)
        {
            Peer.NotifyAlertRaised(alertLevel, alertDescription, message, cause);

            byte[] error = new byte[]{ alertLevel, alertDescription };

            SafeWriteRecord(ContentType.alert, error, 0, 2);
        }

        protected virtual void RaiseWarning(byte alertDescription, string message)
        {
            RaiseAlert(AlertLevel.warning, alertDescription, message, null);
        }

        protected virtual void SendCertificateMessage(Certificate certificate)
        {
            if (certificate == null)
            {
                certificate = Certificate.EmptyChain;
            }

            if (certificate.IsEmpty)
            {
                TlsContext context = Context;
                if (!context.IsServer)
                {
                    ProtocolVersion serverVersion = Context.ServerVersion;
                    if (serverVersion.IsSsl)
                    {
                        string errorMessage = serverVersion.ToString() + " client didn't provide credentials";
                        RaiseWarning(AlertDescription.no_certificate, errorMessage);
                        return;
                    }
                }
            }

            HandshakeMessage message = new HandshakeMessage(HandshakeType.certificate);

            certificate.Encode(message);

            message.WriteToRecordStream(this);
        }

        protected virtual void SendChangeCipherSpecMessage()
        {
            byte[] message = new byte[]{ 1 };
            SafeWriteRecord(ContentType.change_cipher_spec, message, 0, message.Length);
            mRecordStream.SentWriteCipherSpec();
        }

        protected virtual void SendFinishedMessage()
        {
            byte[] verify_data = CreateVerifyData(Context.IsServer);

            HandshakeMessage message = new HandshakeMessage(HandshakeType.finished, verify_data.Length);

            message.Write(verify_data, 0, verify_data.Length);

            message.WriteToRecordStream(this);
        }

        protected virtual void SendSupplementalDataMessage(IList supplementalData)
        {
            HandshakeMessage message = new HandshakeMessage(HandshakeType.supplemental_data);

            WriteSupplementalData(message, supplementalData);

            message.WriteToRecordStream(this);
        }

        protected virtual byte[] CreateVerifyData(bool isServer)
        {
            TlsContext context = Context;
            string asciiLabel = isServer ? ExporterLabel.server_finished : ExporterLabel.client_finished;
            byte[] sslSender = isServer ? TlsUtilities.SSL_SERVER : TlsUtilities.SSL_CLIENT;
            byte[] hash = GetCurrentPrfHash(context, mRecordStream.HandshakeHash, sslSender);
            return TlsUtilities.CalculateVerifyData(context, asciiLabel, hash);
        }

        /**
         * Closes this connection.
         *
         * @throws IOException If something goes wrong during closing.
         */
        public virtual void Close()
        {
            HandleClose(true);
        }

        protected virtual void HandleClose(bool user_canceled)
        {
            if (!mClosed)
            {
                if (user_canceled && !mAppDataReady)
                {
                    RaiseWarning(AlertDescription.user_canceled, "User canceled handshake");
                }
                this.FailWithError(AlertLevel.warning, AlertDescription.close_notify, "Connection closed", null);
            }
        }

        protected internal virtual void Flush()
        {
            mRecordStream.Flush();
        }

        public virtual bool IsClosed
        {
            get { return mClosed; }
        }

        protected virtual short ProcessMaxFragmentLengthExtension(IDictionary clientExtensions, IDictionary serverExtensions,
            byte alertDescription)
        {
            short maxFragmentLength = TlsExtensionsUtilities.GetMaxFragmentLengthExtension(serverExtensions);
            if (maxFragmentLength >= 0)
            {
                if (!MaxFragmentLength.IsValid((byte)maxFragmentLength)
                    || (!this.mResumedSession && maxFragmentLength != TlsExtensionsUtilities
                        .GetMaxFragmentLengthExtension(clientExtensions)))
                {
                    throw new TlsFatalAlert(alertDescription);
                }
            }
            return maxFragmentLength;
        }

        protected virtual void RefuseRenegotiation()
        {
            /*
             * RFC 5746 4.5 SSLv3 clients that refuse renegotiation SHOULD use a fatal
             * handshake_failure alert.
             */
            if (TlsUtilities.IsSsl(Context))
                throw new TlsFatalAlert(AlertDescription.handshake_failure);

            RaiseWarning(AlertDescription.no_renegotiation, "Renegotiation not supported");
        }

        /**
         * Make sure the InputStream 'buf' now empty. Fail otherwise.
         *
         * @param buf The InputStream to check.
         * @throws IOException If 'buf' is not empty.
         */
        protected internal static void AssertEmpty(MemoryStream buf)
        {
            if (buf.Position < buf.Length)
                throw new TlsFatalAlert(AlertDescription.decode_error);
        }

        protected internal static byte[] CreateRandomBlock(bool useGmtUnixTime, IRandomGenerator randomGenerator)
        {
            byte[] result = new byte[32];
            randomGenerator.NextBytes(result);

            if (useGmtUnixTime)
            {
                TlsUtilities.WriteGmtUnixTime(result, 0);
            }

            return result;
        }

        protected internal static byte[] CreateRenegotiationInfo(byte[] renegotiated_connection)
        {
            return TlsUtilities.EncodeOpaque8(renegotiated_connection);
        }

        protected internal static void EstablishMasterSecret(TlsContext context, TlsKeyExchange keyExchange)
        {
            byte[] pre_master_secret = keyExchange.GeneratePremasterSecret();

            try
            {
                context.SecurityParameters.masterSecret = TlsUtilities.CalculateMasterSecret(context, pre_master_secret);
            }
            finally
            {
                // TODO Is there a way to ensure the data is really overwritten?
                /*
                 * RFC 2246 8.1. The pre_master_secret should be deleted from memory once the
                 * master_secret has been computed.
                 */
                if (pre_master_secret != null)
                {
                    Arrays.Fill(pre_master_secret, (byte)0);
                }
            }
        }

        /**
         * 'sender' only relevant to SSLv3
         */
        protected internal static byte[] GetCurrentPrfHash(TlsContext context, TlsHandshakeHash handshakeHash, byte[] sslSender)
        {
            IDigest d = handshakeHash.ForkPrfHash();

            if (sslSender != null && TlsUtilities.IsSsl(context))
            {
                d.BlockUpdate(sslSender, 0, sslSender.Length);
            }

            return DigestUtilities.DoFinal(d);
        }

        protected internal static IDictionary ReadExtensions(MemoryStream input)
        {
            if (input.Position >= input.Length)
                return null;

            byte[] extBytes = TlsUtilities.ReadOpaque16(input);

            AssertEmpty(input);

            MemoryStream buf = new MemoryStream(extBytes, false);

            // Integer -> byte[]
            IDictionary extensions = Platform.CreateHashtable();

            while (buf.Position < buf.Length)
            {
                int extension_type = TlsUtilities.ReadUint16(buf);
                byte[] extension_data = TlsUtilities.ReadOpaque16(buf);

                /*
                 * RFC 3546 2.3 There MUST NOT be more than one extension of the same type.
                 */
                if (extensions.Contains(extension_type))
                    throw new TlsFatalAlert(AlertDescription.illegal_parameter);

                extensions.Add(extension_type, extension_data);
            }

            return extensions;
        }

        protected internal static IList ReadSupplementalDataMessage(MemoryStream input)
        {
            byte[] supp_data = TlsUtilities.ReadOpaque24(input);

            AssertEmpty(input);

            MemoryStream buf = new MemoryStream(supp_data, false);

            IList supplementalData = Platform.CreateArrayList();

            while (buf.Position < buf.Length)
            {
                int supp_data_type = TlsUtilities.ReadUint16(buf);
                byte[] data = TlsUtilities.ReadOpaque16(buf);

                supplementalData.Add(new SupplementalDataEntry(supp_data_type, data));
            }

            return supplementalData;
        }

        protected internal static void WriteExtensions(Stream output, IDictionary extensions)
        {
            MemoryStream buf = new MemoryStream();

            foreach (int extension_type in extensions.Keys)
            {
                byte[] extension_data = (byte[])extensions[extension_type];

                TlsUtilities.CheckUint16(extension_type);
                TlsUtilities.WriteUint16(extension_type, buf);
                TlsUtilities.WriteOpaque16(extension_data, buf);
            }

            byte[] extBytes = buf.ToArray();

            TlsUtilities.WriteOpaque16(extBytes, output);
        }

        protected internal static void WriteSupplementalData(Stream output, IList supplementalData)
        {
            MemoryStream buf = new MemoryStream();

            foreach (SupplementalDataEntry entry in supplementalData)
            {
                int supp_data_type = entry.DataType;
                TlsUtilities.CheckUint16(supp_data_type);
                TlsUtilities.WriteUint16(supp_data_type, buf);
                TlsUtilities.WriteOpaque16(entry.Data, buf);
            }

            byte[] supp_data = buf.ToArray();

            TlsUtilities.WriteOpaque24(supp_data, output);
        }

        protected internal static int GetPrfAlgorithm(TlsContext context, int ciphersuite)
        {
            bool isTLSv12 = TlsUtilities.IsTlsV12(context);

            switch (ciphersuite)
            {
            case CipherSuite.TLS_DH_anon_WITH_CAMELLIA_128_CBC_SHA256:
            case CipherSuite.TLS_DH_anon_WITH_CAMELLIA_128_GCM_SHA256:
            case CipherSuite.TLS_DH_anon_WITH_CAMELLIA_256_CBC_SHA256:
            case CipherSuite.TLS_DH_DSS_WITH_AES_128_CBC_SHA256:
            case CipherSuite.TLS_DH_DSS_WITH_AES_128_GCM_SHA256:
            case CipherSuite.TLS_DH_DSS_WITH_AES_256_CBC_SHA256:
            case CipherSuite.TLS_DH_DSS_WITH_CAMELLIA_128_CBC_SHA256:
            case CipherSuite.TLS_DH_DSS_WITH_CAMELLIA_128_GCM_SHA256:
            case CipherSuite.TLS_DH_DSS_WITH_CAMELLIA_256_CBC_SHA256:
            case CipherSuite.TLS_DH_RSA_WITH_AES_128_CBC_SHA256:
            case CipherSuite.TLS_DH_RSA_WITH_AES_128_GCM_SHA256:
            case CipherSuite.TLS_DH_RSA_WITH_AES_256_CBC_SHA256:
            case CipherSuite.TLS_DH_RSA_WITH_CAMELLIA_128_CBC_SHA256:
            case CipherSuite.TLS_DH_RSA_WITH_CAMELLIA_128_GCM_SHA256:
            case CipherSuite.TLS_DH_RSA_WITH_CAMELLIA_256_CBC_SHA256:
            case CipherSuite.TLS_DHE_DSS_WITH_AES_128_CBC_SHA256:
            case CipherSuite.TLS_DHE_DSS_WITH_AES_128_GCM_SHA256:
            case CipherSuite.TLS_DHE_DSS_WITH_AES_256_CBC_SHA256:
            case CipherSuite.TLS_DHE_DSS_WITH_CAMELLIA_128_CBC_SHA256:
            case CipherSuite.TLS_DHE_DSS_WITH_CAMELLIA_128_GCM_SHA256:
            case CipherSuite.TLS_DHE_DSS_WITH_CAMELLIA_256_CBC_SHA256:
            case CipherSuite.TLS_DHE_PSK_WITH_AES_128_CCM:
            case CipherSuite.TLS_DHE_PSK_WITH_AES_128_GCM_SHA256:
            case CipherSuite.TLS_DHE_PSK_WITH_AES_256_CCM:
            case CipherSuite.TLS_DHE_PSK_WITH_CAMELLIA_128_GCM_SHA256:
            case CipherSuite.TLS_DHE_RSA_WITH_AES_128_CBC_SHA256:
            case CipherSuite.TLS_DHE_RSA_WITH_AES_128_CCM:
            case CipherSuite.TLS_DHE_RSA_WITH_AES_128_CCM_8:
            case CipherSuite.TLS_DHE_RSA_WITH_AES_128_GCM_SHA256:
            case CipherSuite.TLS_DHE_RSA_WITH_AES_256_CBC_SHA256:
            case CipherSuite.TLS_DHE_RSA_WITH_AES_256_CCM:
            case CipherSuite.TLS_DHE_RSA_WITH_AES_256_CCM_8:
            case CipherSuite.TLS_DHE_RSA_WITH_CAMELLIA_128_CBC_SHA256:
            case CipherSuite.TLS_DHE_RSA_WITH_CAMELLIA_128_GCM_SHA256:
            case CipherSuite.TLS_DHE_RSA_WITH_CAMELLIA_256_CBC_SHA256:
            case CipherSuite.TLS_DHE_RSA_WITH_CHACHA20_POLY1305_SHA256:
            case CipherSuite.TLS_ECDH_ECDSA_WITH_AES_128_CBC_SHA256:
            case CipherSuite.TLS_ECDH_ECDSA_WITH_AES_128_GCM_SHA256:
            case CipherSuite.TLS_ECDH_ECDSA_WITH_CAMELLIA_128_CBC_SHA256:
            case CipherSuite.TLS_ECDH_ECDSA_WITH_CAMELLIA_128_GCM_SHA256:
            case CipherSuite.TLS_ECDH_RSA_WITH_AES_128_CBC_SHA256:
            case CipherSuite.TLS_ECDH_RSA_WITH_AES_128_GCM_SHA256:
            case CipherSuite.TLS_ECDH_RSA_WITH_CAMELLIA_128_CBC_SHA256:
            case CipherSuite.TLS_ECDH_RSA_WITH_CAMELLIA_128_GCM_SHA256:
            case CipherSuite.TLS_ECDHE_ECDSA_WITH_AES_128_CBC_SHA256:
            case CipherSuite.TLS_ECDHE_ECDSA_WITH_AES_128_CCM:
            case CipherSuite.TLS_ECDHE_ECDSA_WITH_AES_128_CCM_8:
            case CipherSuite.TLS_ECDHE_ECDSA_WITH_AES_128_GCM_SHA256:
            case CipherSuite.TLS_ECDHE_ECDSA_WITH_AES_256_CCM:
            case CipherSuite.TLS_ECDHE_ECDSA_WITH_AES_256_CCM_8:
            case CipherSuite.TLS_ECDHE_ECDSA_WITH_CAMELLIA_128_CBC_SHA256:
            case CipherSuite.TLS_ECDHE_ECDSA_WITH_CAMELLIA_128_GCM_SHA256:
            case CipherSuite.TLS_ECDHE_ECDSA_WITH_CHACHA20_POLY1305_SHA256:
            case CipherSuite.TLS_ECDHE_RSA_WITH_AES_128_CBC_SHA256:
            case CipherSuite.TLS_ECDHE_RSA_WITH_AES_128_GCM_SHA256:
            case CipherSuite.TLS_ECDHE_RSA_WITH_CAMELLIA_128_CBC_SHA256:
            case CipherSuite.TLS_ECDHE_RSA_WITH_CAMELLIA_128_GCM_SHA256:
            case CipherSuite.TLS_ECDHE_RSA_WITH_CHACHA20_POLY1305_SHA256:
            case CipherSuite.TLS_PSK_DHE_WITH_AES_128_CCM_8:
            case CipherSuite.TLS_PSK_DHE_WITH_AES_256_CCM_8:
            case CipherSuite.TLS_PSK_WITH_AES_128_CCM:
            case CipherSuite.TLS_PSK_WITH_AES_128_CCM_8:
            case CipherSuite.TLS_PSK_WITH_AES_128_GCM_SHA256:
            case CipherSuite.TLS_PSK_WITH_AES_256_CCM:
            case CipherSuite.TLS_PSK_WITH_AES_256_CCM_8:
            case CipherSuite.TLS_PSK_WITH_CAMELLIA_128_GCM_SHA256:
            case CipherSuite.TLS_RSA_PSK_WITH_AES_128_GCM_SHA256:
            case CipherSuite.TLS_RSA_PSK_WITH_CAMELLIA_128_GCM_SHA256:
            case CipherSuite.TLS_RSA_WITH_AES_128_CBC_SHA256:
            case CipherSuite.TLS_RSA_WITH_AES_128_CCM:
            case CipherSuite.TLS_RSA_WITH_AES_128_CCM_8:
            case CipherSuite.TLS_RSA_WITH_AES_128_GCM_SHA256:
            case CipherSuite.TLS_RSA_WITH_AES_256_CBC_SHA256:
            case CipherSuite.TLS_RSA_WITH_AES_256_CCM:
            case CipherSuite.TLS_RSA_WITH_AES_256_CCM_8:
            case CipherSuite.TLS_RSA_WITH_CAMELLIA_128_CBC_SHA256:
            case CipherSuite.TLS_RSA_WITH_CAMELLIA_128_GCM_SHA256:
            case CipherSuite.TLS_RSA_WITH_CAMELLIA_256_CBC_SHA256:
            case CipherSuite.TLS_RSA_WITH_NULL_SHA256:
            {
                if (isTLSv12)
                {
                    return PrfAlgorithm.tls_prf_sha256;
                }
                throw new TlsFatalAlert(AlertDescription.illegal_parameter);
            }

            case CipherSuite.TLS_DH_anon_WITH_CAMELLIA_256_GCM_SHA384:
            case CipherSuite.TLS_DH_DSS_WITH_AES_256_GCM_SHA384:
            case CipherSuite.TLS_DH_DSS_WITH_CAMELLIA_256_GCM_SHA384:
            case CipherSuite.TLS_DH_RSA_WITH_AES_256_GCM_SHA384:
            case CipherSuite.TLS_DH_RSA_WITH_CAMELLIA_256_GCM_SHA384:
            case CipherSuite.TLS_DHE_DSS_WITH_AES_256_GCM_SHA384:
            case CipherSuite.TLS_DHE_DSS_WITH_CAMELLIA_256_GCM_SHA384:
            case CipherSuite.TLS_DHE_PSK_WITH_AES_256_GCM_SHA384:
            case CipherSuite.TLS_DHE_PSK_WITH_CAMELLIA_256_GCM_SHA384:
            case CipherSuite.TLS_DHE_RSA_WITH_AES_256_GCM_SHA384:
            case CipherSuite.TLS_DHE_RSA_WITH_CAMELLIA_256_GCM_SHA384:
            case CipherSuite.TLS_ECDH_ECDSA_WITH_AES_256_CBC_SHA384:
            case CipherSuite.TLS_ECDH_ECDSA_WITH_AES_256_GCM_SHA384:
            case CipherSuite.TLS_ECDH_ECDSA_WITH_CAMELLIA_256_CBC_SHA384:
            case CipherSuite.TLS_ECDH_ECDSA_WITH_CAMELLIA_256_GCM_SHA384:
            case CipherSuite.TLS_ECDH_RSA_WITH_AES_256_CBC_SHA384:
            case CipherSuite.TLS_ECDH_RSA_WITH_AES_256_GCM_SHA384:
            case CipherSuite.TLS_ECDH_RSA_WITH_CAMELLIA_256_CBC_SHA384:
            case CipherSuite.TLS_ECDH_RSA_WITH_CAMELLIA_256_GCM_SHA384:
            case CipherSuite.TLS_ECDHE_ECDSA_WITH_AES_256_CBC_SHA384:
            case CipherSuite.TLS_ECDHE_ECDSA_WITH_AES_256_GCM_SHA384:
            case CipherSuite.TLS_ECDHE_ECDSA_WITH_CAMELLIA_256_CBC_SHA384:
            case CipherSuite.TLS_ECDHE_ECDSA_WITH_CAMELLIA_256_GCM_SHA384:
            case CipherSuite.TLS_ECDHE_RSA_WITH_AES_256_CBC_SHA384:
            case CipherSuite.TLS_ECDHE_RSA_WITH_AES_256_GCM_SHA384:
            case CipherSuite.TLS_ECDHE_RSA_WITH_CAMELLIA_256_CBC_SHA384:
            case CipherSuite.TLS_ECDHE_RSA_WITH_CAMELLIA_256_GCM_SHA384:
            case CipherSuite.TLS_PSK_WITH_AES_256_GCM_SHA384:
            case CipherSuite.TLS_PSK_WITH_CAMELLIA_256_GCM_SHA384:
            case CipherSuite.TLS_RSA_PSK_WITH_AES_256_GCM_SHA384:
            case CipherSuite.TLS_RSA_PSK_WITH_CAMELLIA_256_GCM_SHA384:
            case CipherSuite.TLS_RSA_WITH_AES_256_GCM_SHA384:
            case CipherSuite.TLS_RSA_WITH_CAMELLIA_256_GCM_SHA384:
            {
                if (isTLSv12)
                {
                    return PrfAlgorithm.tls_prf_sha384;
                }
                throw new TlsFatalAlert(AlertDescription.illegal_parameter);
            }

            case CipherSuite.TLS_DHE_PSK_WITH_AES_256_CBC_SHA384:
            case CipherSuite.TLS_DHE_PSK_WITH_CAMELLIA_256_CBC_SHA384:
            case CipherSuite.TLS_DHE_PSK_WITH_NULL_SHA384:
            case CipherSuite.TLS_ECDHE_PSK_WITH_AES_256_CBC_SHA384:
            case CipherSuite.TLS_ECDHE_PSK_WITH_CAMELLIA_256_CBC_SHA384:
            case CipherSuite.TLS_ECDHE_PSK_WITH_NULL_SHA384:
            case CipherSuite.TLS_PSK_WITH_AES_256_CBC_SHA384:
            case CipherSuite.TLS_PSK_WITH_CAMELLIA_256_CBC_SHA384:
            case CipherSuite.TLS_PSK_WITH_NULL_SHA384:
            case CipherSuite.TLS_RSA_PSK_WITH_AES_256_CBC_SHA384:
            case CipherSuite.TLS_RSA_PSK_WITH_CAMELLIA_256_CBC_SHA384:
            case CipherSuite.TLS_RSA_PSK_WITH_NULL_SHA384:
            {
                if (isTLSv12)
                {
                    return PrfAlgorithm.tls_prf_sha384;
                }
                return PrfAlgorithm.tls_prf_legacy;
            }

            default:
            {
                if (isTLSv12)
                {
                    return PrfAlgorithm.tls_prf_sha256;
                }
                return PrfAlgorithm.tls_prf_legacy;
            }
            }
        }

        internal class HandshakeMessage
            :   MemoryStream
        {
            internal HandshakeMessage(byte handshakeType)
                :   this(handshakeType, 60)
            {
            }

            internal HandshakeMessage(byte handshakeType, int length)
                :   base(length + 4)
            {
                TlsUtilities.WriteUint8(handshakeType, this);
                // Reserve space for length
                TlsUtilities.WriteUint24(0, this);
            }

            internal void Write(byte[] data)
            {
                Write(data, 0, data.Length);
            }

            internal void WriteToRecordStream(TlsProtocol protocol)
            {
                // Patch actual length back in
                long length = Length - 4;
                TlsUtilities.CheckUint24(length);
                this.Position = 1;
                TlsUtilities.WriteUint24((int)length, this);
<<<<<<< HEAD
                protocol.WriteHandshakeMessage(ToArray(), 0, (int)Length);
                this.Dispose();
=======
                protocol.WriteHandshakeMessage(GetBuffer(), 0, (int)Length);
                Platform.Dispose(this);
>>>>>>> fd8f3ea2
            }
        }
    }
}<|MERGE_RESOLUTION|>--- conflicted
+++ resolved
@@ -1310,13 +1310,8 @@
                 TlsUtilities.CheckUint24(length);
                 this.Position = 1;
                 TlsUtilities.WriteUint24((int)length, this);
-<<<<<<< HEAD
                 protocol.WriteHandshakeMessage(ToArray(), 0, (int)Length);
-                this.Dispose();
-=======
-                protocol.WriteHandshakeMessage(GetBuffer(), 0, (int)Length);
                 Platform.Dispose(this);
->>>>>>> fd8f3ea2
             }
         }
     }
