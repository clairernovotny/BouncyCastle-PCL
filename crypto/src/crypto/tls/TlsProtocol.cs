﻿using System;
using System.Collections;
using System.IO;

using Org.BouncyCastle.Crypto.Prng;
using Org.BouncyCastle.Security;
using Org.BouncyCastle.Utilities;

namespace Org.BouncyCastle.Crypto.Tls
{
    public abstract class TlsProtocol
    {
        private static readonly string TLS_ERROR_MESSAGE = "Internal TLS error, this could be an attack";

        /*
         * Our Connection states
         */
        protected const short CS_START = 0;
        protected const short CS_CLIENT_HELLO = 1;
        protected const short CS_SERVER_HELLO = 2;
        protected const short CS_SERVER_SUPPLEMENTAL_DATA = 3;
        protected const short CS_SERVER_CERTIFICATE = 4;
        protected const short CS_CERTIFICATE_STATUS = 5;
        protected const short CS_SERVER_KEY_EXCHANGE = 6;
        protected const short CS_CERTIFICATE_REQUEST = 7;
        protected const short CS_SERVER_HELLO_DONE = 8;
        protected const short CS_CLIENT_SUPPLEMENTAL_DATA = 9;
        protected const short CS_CLIENT_CERTIFICATE = 10;
        protected const short CS_CLIENT_KEY_EXCHANGE = 11;
        protected const short CS_CERTIFICATE_VERIFY = 12;
        protected const short CS_CLIENT_FINISHED = 13;
        protected const short CS_SERVER_SESSION_TICKET = 14;
        protected const short CS_SERVER_FINISHED = 15;
        protected const short CS_END = 16;

        /*
         * Queues for data from some protocols.
         */
        private ByteQueue mApplicationDataQueue = new ByteQueue();
        private ByteQueue mAlertQueue = new ByteQueue(2);
        private ByteQueue mHandshakeQueue = new ByteQueue();
    //    private ByteQueue mHeartbeatQueue = new ByteQueue();

        /*
         * The Record Stream we use
         */
        internal RecordStream mRecordStream;
        protected SecureRandom mSecureRandom;

        private TlsStream mTlsStream = null;

        private volatile bool mClosed = false;
        private volatile bool mFailedWithError = false;
        private volatile bool mAppDataReady = false;
        private volatile bool mSplitApplicationDataRecords = true;
        private byte[] mExpectedVerifyData = null;

        protected TlsSession mTlsSession = null;
        protected SessionParameters mSessionParameters = null;
        protected SecurityParameters mSecurityParameters = null;
        protected Certificate mPeerCertificate = null;

        protected int[] mOfferedCipherSuites = null;
        protected byte[] mOfferedCompressionMethods = null;
        protected IDictionary mClientExtensions = null;
        protected IDictionary mServerExtensions = null;

        protected short mConnectionState = CS_START;
        protected bool mResumedSession = false;
        protected bool mReceivedChangeCipherSpec = false;
        protected bool mSecureRenegotiation = false;
        protected bool mAllowCertificateStatus = false;
        protected bool mExpectSessionTicket = false;

        protected bool mBlocking = true;
        protected ByteQueueStream mInputBuffers = null;
        protected ByteQueueStream mOutputBuffer = null;

        public TlsProtocol(Stream stream, SecureRandom secureRandom)
            :   this(stream, stream, secureRandom)
        {
        }

        public TlsProtocol(Stream input, Stream output, SecureRandom secureRandom)
        {
            this.mRecordStream = new RecordStream(this, input, output);
            this.mSecureRandom = secureRandom;
        }

        public TlsProtocol(SecureRandom secureRandom)
        {
            this.mBlocking = false;
            this.mInputBuffers = new ByteQueueStream();
            this.mOutputBuffer = new ByteQueueStream();
            this.mRecordStream = new RecordStream(this, mInputBuffers, mOutputBuffer);
            this.mSecureRandom = secureRandom;
        }

        protected abstract TlsContext Context { get; }

        internal abstract AbstractTlsContext ContextAdmin { get; }

        protected abstract TlsPeer Peer { get; }

        protected virtual void HandleChangeCipherSpecMessage()
        {
        }

        protected abstract void HandleHandshakeMessage(byte type, byte[] buf);

        protected virtual void HandleWarningMessage(byte description)
        {
        }

        protected virtual void ApplyMaxFragmentLengthExtension()
        {
            if (mSecurityParameters.maxFragmentLength >= 0)
            {
                if (!MaxFragmentLength.IsValid((byte)mSecurityParameters.maxFragmentLength))
                    throw new TlsFatalAlert(AlertDescription.internal_error);

                int plainTextLimit = 1 << (8 + mSecurityParameters.maxFragmentLength);
                mRecordStream.SetPlaintextLimit(plainTextLimit);
            }
        }

        protected virtual void CheckReceivedChangeCipherSpec(bool expected)
        {
            if (expected != mReceivedChangeCipherSpec)
                throw new TlsFatalAlert(AlertDescription.unexpected_message);
        }

        protected virtual void CleanupHandshake()
        {
            if (this.mExpectedVerifyData != null)
            {
                Arrays.Fill(this.mExpectedVerifyData, (byte)0);
                this.mExpectedVerifyData = null;
            }

            this.mSecurityParameters.Clear();
            this.mPeerCertificate = null;

            this.mOfferedCipherSuites = null;
            this.mOfferedCompressionMethods = null;
            this.mClientExtensions = null;
            this.mServerExtensions = null;

            this.mResumedSession = false;
            this.mReceivedChangeCipherSpec = false;
            this.mSecureRenegotiation = false;
            this.mAllowCertificateStatus = false;
            this.mExpectSessionTicket = false;
        }

        protected virtual void BlockForHandshake()
        {
            if (mBlocking)
            {
                while (this.mConnectionState != CS_END)
                {
                    if (this.mClosed)
                    {
                        // TODO What kind of exception/alert?
                    }

                    SafeReadRecord();
                }
            }
        }

        protected virtual void CompleteHandshake()
        {
            try
            {
                this.mRecordStream.FinaliseHandshake();

                this.mSplitApplicationDataRecords = !TlsUtilities.IsTlsV11(Context);

                /*
                 * If this was an initial handshake, we are now ready to send and receive application data.
                 */
                if (!mAppDataReady)
                {
                    this.mAppDataReady = true;

                    if (mBlocking)
                    {
                        this.mTlsStream = new TlsStream(this);
                    }
                }

                if (this.mTlsSession != null)
                {
                    if (this.mSessionParameters == null)
                    {
                        this.mSessionParameters = new SessionParameters.Builder()
                            .SetCipherSuite(this.mSecurityParameters.CipherSuite)
                            .SetCompressionAlgorithm(this.mSecurityParameters.CompressionAlgorithm)
                            .SetMasterSecret(this.mSecurityParameters.MasterSecret)
                            .SetPeerCertificate(this.mPeerCertificate)
                            .SetPskIdentity(this.mSecurityParameters.PskIdentity)
                            .SetSrpIdentity(this.mSecurityParameters.SrpIdentity)
                            // TODO Consider filtering extensions that aren't relevant to resumed sessions
                            .SetServerExtensions(this.mServerExtensions)
                            .Build();

                        this.mTlsSession = new TlsSessionImpl(this.mTlsSession.SessionID, this.mSessionParameters);
                    }

                    ContextAdmin.SetResumableSession(this.mTlsSession);
                }

                Peer.NotifyHandshakeComplete();
            }
            finally
            {
                CleanupHandshake();
            }
        }

        protected internal void ProcessRecord(byte protocol, byte[] buf, int offset, int len)
        {
            /*
             * Have a look at the protocol type, and add it to the correct queue.
             */
            switch (protocol)
            {
            case ContentType.alert:
            {
                mAlertQueue.AddData(buf, offset, len);
                ProcessAlert();
                break;
            }
            case ContentType.application_data:
            {
                if (!mAppDataReady)
                    throw new TlsFatalAlert(AlertDescription.unexpected_message);

                mApplicationDataQueue.AddData(buf, offset, len);
                ProcessApplicationData();
                break;
            }
            case ContentType.change_cipher_spec:
            {
                ProcessChangeCipherSpec(buf, offset, len);
                break;
            }
            case ContentType.handshake:
            {
                mHandshakeQueue.AddData(buf, offset, len);
                ProcessHandshake();
                break;
            }
            case ContentType.heartbeat:
            {
                if (!mAppDataReady)
                    throw new TlsFatalAlert(AlertDescription.unexpected_message);

                // TODO[RFC 6520]
    //            mHeartbeatQueue.AddData(buf, offset, len);
    //            ProcessHeartbeat();
                break;
            }
            default:
                /*
                 * Uh, we don't know this protocol.
                 * 
                 * RFC2246 defines on page 13, that we should ignore this.
                 */
                break;
            }
        }

        private void ProcessHandshake()
        {
            bool read;
            do
            {
                read = false;
                /*
                 * We need the first 4 bytes, they contain type and length of the message.
                 */
                if (mHandshakeQueue.Available >= 4)
                {
                    byte[] beginning = new byte[4];
                    mHandshakeQueue.Read(beginning, 0, 4, 0);
                    byte type = TlsUtilities.ReadUint8(beginning, 0);
                    int len = TlsUtilities.ReadUint24(beginning, 1);

                    /*
                     * Check if we have enough bytes in the buffer to read the full message.
                     */
                    if (mHandshakeQueue.Available >= (len + 4))
                    {
                        /*
                         * Read the message.
                         */
                        byte[] buf = mHandshakeQueue.RemoveData(len, 4);

                        CheckReceivedChangeCipherSpec(mConnectionState == CS_END || type == HandshakeType.finished);

                        /*
                         * RFC 2246 7.4.9. The value handshake_messages includes all handshake messages
                         * starting at client hello up to, but not including, this finished message.
                         * [..] Note: [Also,] Hello Request messages are omitted from handshake hashes.
                         */
                        switch (type)
                        {
                        case HandshakeType.hello_request:
                            break;
                        case HandshakeType.finished:
                        default:
                        {
                            TlsContext ctx = Context;
                            if (type == HandshakeType.finished
                                && this.mExpectedVerifyData == null
                                && ctx.SecurityParameters.MasterSecret != null)
                            {
                                this.mExpectedVerifyData = CreateVerifyData(!ctx.IsServer);
                            }

                            mRecordStream.UpdateHandshakeData(beginning, 0, 4);
                            mRecordStream.UpdateHandshakeData(buf, 0, len);
                            break;
                        }
                        }

                        /*
                         * Now, parse the message.
                         */
                        HandleHandshakeMessage(type, buf);
                        read = true;
                    }
                }
            }
            while (read);
        }

        private void ProcessApplicationData()
        {
            /*
             * There is nothing we need to do here.
             * 
             * This function could be used for callbacks when application data arrives in the future.
             */
        }

        private void ProcessAlert()
        {
            while (mAlertQueue.Available >= 2)
            {
                /*
                 * An alert is always 2 bytes. Read the alert.
                 */
                byte[] tmp = mAlertQueue.RemoveData(2, 0);
                byte level = tmp[0];
                byte description = tmp[1];

                Peer.NotifyAlertReceived(level, description);

                if (level == AlertLevel.fatal)
                {
                    /*
                     * RFC 2246 7.2.1. The session becomes unresumable if any connection is terminated
                     * without proper close_notify messages with level equal to warning.
                     */
                    InvalidateSession();

                    this.mFailedWithError = true;
                    this.mClosed = true;

                    mRecordStream.SafeClose();

                    throw new IOException(TLS_ERROR_MESSAGE);
                }
                else
                {

                    /*
                     * RFC 5246 7.2.1. The other party MUST respond with a close_notify alert of its own
                     * and close down the connection immediately, discarding any pending writes.
                     */
                    // TODO Can close_notify be a fatal alert?
                    if (description == AlertDescription.close_notify)
                    {
                        HandleClose(false);
                    }

                    /*
                     * If it is just a warning, we continue.
                     */
                    HandleWarningMessage(description);
                }
            }
        }

        /**
         * This method is called, when a change cipher spec message is received.
         *
         * @throws IOException If the message has an invalid content or the handshake is not in the correct
         * state.
         */
        private void ProcessChangeCipherSpec(byte[] buf, int off, int len)
        {
            for (int i = 0; i < len; ++i)
            {
                byte message = TlsUtilities.ReadUint8(buf, off + i);

                if (message != ChangeCipherSpec.change_cipher_spec)
                    throw new TlsFatalAlert(AlertDescription.decode_error);

                if (this.mReceivedChangeCipherSpec
                    || mAlertQueue.Available > 0
                    || mHandshakeQueue.Available > 0)
                {
                    throw new TlsFatalAlert(AlertDescription.unexpected_message);
                }

                mRecordStream.ReceivedReadCipherSpec();

                this.mReceivedChangeCipherSpec = true;

                HandleChangeCipherSpecMessage();
            }
        }

        protected internal virtual int ApplicationDataAvailable()
        {
            return mApplicationDataQueue.Available;
        }

        /**
         * Read data from the network. The method will return immediately, if there is still some data
         * left in the buffer, or block until some application data has been read from the network.
         *
         * @param buf    The buffer where the data will be copied to.
         * @param offset The position where the data will be placed in the buffer.
         * @param len    The maximum number of bytes to read.
         * @return The number of bytes read.
         * @throws IOException If something goes wrong during reading data.
         */
        protected internal virtual int ReadApplicationData(byte[] buf, int offset, int len)
        {
            if (len < 1)
                return 0;

            while (mApplicationDataQueue.Available == 0)
            {
                /*
                 * We need to read some data.
                 */
                if (this.mClosed)
                {
                    if (this.mFailedWithError)
                    {
                        /*
                         * Something went terribly wrong, we should throw an IOException
                         */
                        throw new IOException(TLS_ERROR_MESSAGE);
                    }

                    /*
                     * Connection has been closed, there is no more data to read.
                     */
                    return 0;
                }

                SafeReadRecord();
            }

            len = System.Math.Min(len, mApplicationDataQueue.Available);
            mApplicationDataQueue.RemoveData(buf, offset, len, 0);
            return len;
        }

        protected virtual void SafeReadRecord()
        {
            try
            {
                if (!mRecordStream.ReadRecord())
                {
                    // TODO It would be nicer to allow graceful connection close if between records
    //                this.FailWithError(AlertLevel.warning, AlertDescription.close_notify);
                    throw new EndOfStreamException();
                }
            }
            catch (TlsFatalAlert e)
            {
                if (!mClosed)
                {
                    this.FailWithError(AlertLevel.fatal, e.AlertDescription, "Failed to read record", e);
                }
                throw e;
            }
            catch (Exception e)
            {
                if (!mClosed)
                {
                    this.FailWithError(AlertLevel.fatal, AlertDescription.internal_error, "Failed to read record", e);
                }
                throw e;
            }
        }

        protected virtual void SafeWriteRecord(byte type, byte[] buf, int offset, int len)
        {
            try
            {
                mRecordStream.WriteRecord(type, buf, offset, len);
            }
            catch (TlsFatalAlert e)
            {
                if (!mClosed)
                {
                    this.FailWithError(AlertLevel.fatal, e.AlertDescription, "Failed to write record", e);
                }
                throw e;
            }
            catch (Exception e)
            {
                if (!mClosed)
                {
                    this.FailWithError(AlertLevel.fatal, AlertDescription.internal_error, "Failed to write record", e);
                }
                throw e;
            }
        }

        /**
         * Send some application data to the remote system.
         * <p/>
         * The method will handle fragmentation internally.
         *
         * @param buf    The buffer with the data.
         * @param offset The position in the buffer where the data is placed.
         * @param len    The length of the data.
         * @throws IOException If something goes wrong during sending.
         */
        protected internal virtual void WriteData(byte[] buf, int offset, int len)
        {
            if (this.mClosed)
            {
                if (this.mFailedWithError)
                    throw new IOException(TLS_ERROR_MESSAGE);

                throw new IOException("Sorry, connection has been closed, you cannot write more data");
            }

            while (len > 0)
            {
                /*
                 * RFC 5246 6.2.1. Zero-length fragments of Application data MAY be sent as they are
                 * potentially useful as a traffic analysis countermeasure.
                 * 
                 * NOTE: Actually, implementations appear to have settled on 1/n-1 record splitting.
                 */

                if (this.mSplitApplicationDataRecords)
                {
                    /*
                     * Protect against known IV attack!
                     * 
                     * DO NOT REMOVE THIS CODE, EXCEPT YOU KNOW EXACTLY WHAT YOU ARE DOING HERE.
                     */
                    SafeWriteRecord(ContentType.application_data, buf, offset, 1);
                    ++offset;
                    --len;
                }

                if (len > 0)
                {
                    // Fragment data according to the current fragment limit.
                    int toWrite = System.Math.Min(len, mRecordStream.GetPlaintextLimit());
                    SafeWriteRecord(ContentType.application_data, buf, offset, toWrite);
                    offset += toWrite;
                    len -= toWrite;
                }
            }
        }

        protected virtual void WriteHandshakeMessage(byte[] buf, int off, int len)
        {
            while (len > 0)
            {
                // Fragment data according to the current fragment limit.
                int toWrite = System.Math.Min(len, mRecordStream.GetPlaintextLimit());
                SafeWriteRecord(ContentType.handshake, buf, off, toWrite);
                off += toWrite;
                len -= toWrite;
            }
        }

        /// <summary>The secure bidirectional stream for this connection</summary>
        /// <remarks>Only allowed in blocking mode.</remarks>
        public virtual Stream Stream
        {
            get
            {
                if (!mBlocking)
                    throw new InvalidOperationException("Cannot use Stream in non-blocking mode! Use OfferInput()/OfferOutput() instead.");
                return this.mTlsStream;
            }
        }

        /**
         * Offer input from an arbitrary source. Only allowed in non-blocking mode.<br/>
         * <br/>
         * After this method returns, the input buffer is "owned" by this object. Other code
         * must not attempt to do anything with it.<br/>
         * <br/>
         * This method will decrypt and process all records that are fully available.
         * If only part of a record is available, the buffer will be retained until the
         * remainder of the record is offered.<br/>
         * <br/>
         * If any records containing application data were processed, the decrypted data
         * can be obtained using {@link #readInput(byte[], int, int)}. If any records
         * containing protocol data were processed, a response may have been generated.
         * You should always check to see if there is any available output after calling
         * this method by calling {@link #getAvailableOutputBytes()}.
         * @param input The input buffer to offer
         * @throws IOException If an error occurs while decrypting or processing a record
         */
        public virtual void OfferInput(byte[] input)
        {
            if (mBlocking)
                throw new InvalidOperationException("Cannot use OfferInput() in blocking mode! Use Stream instead.");
            if (mClosed)
                throw new IOException("Connection is closed, cannot accept any more input");

            mInputBuffers.Write(input);

            // loop while there are enough bytes to read the length of the next record
            while (mInputBuffers.Available >= RecordStream.TLS_HEADER_SIZE)
            {
                byte[] header = new byte[RecordStream.TLS_HEADER_SIZE];
                mInputBuffers.Peek(header);

                int totalLength = TlsUtilities.ReadUint16(header, RecordStream.TLS_HEADER_LENGTH_OFFSET) + RecordStream.TLS_HEADER_SIZE;
                if (mInputBuffers.Available < totalLength)
                {
                    // not enough bytes to read a whole record
                    break;
                }

                SafeReadRecord();
            }
        }

        /**
         * Gets the amount of received application data. A call to {@link #readInput(byte[], int, int)}
         * is guaranteed to be able to return at least this much data.<br/>
         * <br/>
         * Only allowed in non-blocking mode.
         * @return The number of bytes of available application data
         */
        public virtual int GetAvailableInputBytes()
        {
            if (mBlocking)
                throw new InvalidOperationException("Cannot use GetAvailableInputBytes() in blocking mode! Use ApplicationDataAvailable() instead.");

            return ApplicationDataAvailable();
        }

        /**
         * Retrieves received application data. Use {@link #getAvailableInputBytes()} to check
         * how much application data is currently available. This method functions similarly to
         * {@link InputStream#read(byte[], int, int)}, except that it never blocks. If no data
         * is available, nothing will be copied and zero will be returned.<br/>
         * <br/>
         * Only allowed in non-blocking mode.
         * @param buffer The buffer to hold the application data
         * @param offset The start offset in the buffer at which the data is written
         * @param length The maximum number of bytes to read
         * @return The total number of bytes copied to the buffer. May be less than the
         *          length specified if the length was greater than the amount of available data.
         */
        public virtual int ReadInput(byte[] buffer, int offset, int length)
        {
            if (mBlocking)
                throw new InvalidOperationException("Cannot use ReadInput() in blocking mode! Use Stream instead.");

            return ReadApplicationData(buffer, offset, System.Math.Min(length, ApplicationDataAvailable()));
        }

        /**
         * Offer output from an arbitrary source. Only allowed in non-blocking mode.<br/>
         * <br/>
         * After this method returns, the specified section of the buffer will have been
         * processed. Use {@link #readOutput(byte[], int, int)} to get the bytes to
         * transmit to the other peer.<br/>
         * <br/>
         * This method must not be called until after the handshake is complete! Attempting
         * to call it before the handshake is complete will result in an exception.
         * @param buffer The buffer containing application data to encrypt
         * @param offset The offset at which to begin reading data
         * @param length The number of bytes of data to read
         * @throws IOException If an error occurs encrypting the data, or the handshake is not complete
         */
        public virtual void OfferOutput(byte[] buffer, int offset, int length)
        {
            if (mBlocking)
                throw new InvalidOperationException("Cannot use OfferOutput() in blocking mode! Use Stream instead.");
            if (!mAppDataReady)
                throw new IOException("Application data cannot be sent until the handshake is complete!");

            WriteData(buffer, offset, length);
        }

        /**
         * Gets the amount of encrypted data available to be sent. A call to
         * {@link #readOutput(byte[], int, int)} is guaranteed to be able to return at
         * least this much data.<br/>
         * <br/>
         * Only allowed in non-blocking mode.
         * @return The number of bytes of available encrypted data
         */
        public virtual int GetAvailableOutputBytes()
        {
            if (mBlocking)
                throw new InvalidOperationException("Cannot use GetAvailableOutputBytes() in blocking mode! Use Stream instead.");

            return mOutputBuffer.Available;
        }

        /**
         * Retrieves encrypted data to be sent. Use {@link #getAvailableOutputBytes()} to check
         * how much encrypted data is currently available. This method functions similarly to
         * {@link InputStream#read(byte[], int, int)}, except that it never blocks. If no data
         * is available, nothing will be copied and zero will be returned.<br/>
         * <br/>
         * Only allowed in non-blocking mode.
         * @param buffer The buffer to hold the encrypted data
         * @param offset The start offset in the buffer at which the data is written
         * @param length The maximum number of bytes to read
         * @return The total number of bytes copied to the buffer. May be less than the
         *          length specified if the length was greater than the amount of available data.
         */
        public virtual int ReadOutput(byte[] buffer, int offset, int length)
        {
            if (mBlocking)
                throw new InvalidOperationException("Cannot use ReadOutput() in blocking mode! Use Stream instead.");

            return mOutputBuffer.Read(buffer, offset, length);
        }

        /**
         * Terminate this connection with an alert. Can be used for normal closure too.
         * 
         * @param alertLevel
         *            See {@link AlertLevel} for values.
         * @param alertDescription
         *            See {@link AlertDescription} for values.
         * @throws IOException
         *             If alert was fatal.
         */
        protected virtual void FailWithError(byte alertLevel, byte alertDescription, string message, Exception cause)
        {
            /*
             * Check if the connection is still open.
             */
            if (!mClosed)
            {
                /*
                 * Prepare the message
                 */
                this.mClosed = true;

                if (alertLevel == AlertLevel.fatal)
                {
                    /*
                     * RFC 2246 7.2.1. The session becomes unresumable if any connection is terminated
                     * without proper close_notify messages with level equal to warning.
                     */
                    // TODO This isn't quite in the right place. Also, as of TLS 1.1 the above is obsolete.
                    InvalidateSession();

                    this.mFailedWithError = true;
                }
                RaiseAlert(alertLevel, alertDescription, message, cause);
                mRecordStream.SafeClose();
                if (alertLevel != AlertLevel.fatal)
                {
                    return;
                }
            }

            throw new IOException(TLS_ERROR_MESSAGE);
        }

        protected virtual void InvalidateSession()
        {
            if (this.mSessionParameters != null)
            {
                this.mSessionParameters.Clear();
                this.mSessionParameters = null;
            }

            if (this.mTlsSession != null)
            {
                this.mTlsSession.Invalidate();
                this.mTlsSession = null;
            }
        }

        protected virtual void ProcessFinishedMessage(MemoryStream buf)
        {
            if (mExpectedVerifyData == null)
                throw new TlsFatalAlert(AlertDescription.internal_error);

            byte[] verify_data = TlsUtilities.ReadFully(mExpectedVerifyData.Length, buf);

            AssertEmpty(buf);

            /*
             * Compare both checksums.
             */
            if (!Arrays.ConstantTimeAreEqual(mExpectedVerifyData, verify_data))
            {
                /*
                 * Wrong checksum in the finished message.
                 */
                throw new TlsFatalAlert(AlertDescription.decrypt_error);
            }
        }

        protected virtual void RaiseAlert(byte alertLevel, byte alertDescription, string message, Exception cause)
        {
            Peer.NotifyAlertRaised(alertLevel, alertDescription, message, cause);

            byte[] error = new byte[]{ alertLevel, alertDescription };

            SafeWriteRecord(ContentType.alert, error, 0, 2);
        }

        protected virtual void RaiseWarning(byte alertDescription, string message)
        {
            RaiseAlert(AlertLevel.warning, alertDescription, message, null);
        }

        protected virtual void SendCertificateMessage(Certificate certificate)
        {
            if (certificate == null)
            {
                certificate = Certificate.EmptyChain;
            }

            if (certificate.IsEmpty)
            {
                TlsContext context = Context;
                if (!context.IsServer)
                {
                    ProtocolVersion serverVersion = Context.ServerVersion;
                    if (serverVersion.IsSsl)
                    {
                        string errorMessage = serverVersion.ToString() + " client didn't provide credentials";
                        RaiseWarning(AlertDescription.no_certificate, errorMessage);
                        return;
                    }
                }
            }

            HandshakeMessage message = new HandshakeMessage(HandshakeType.certificate);

            certificate.Encode(message);

            message.WriteToRecordStream(this);
        }

        protected virtual void SendChangeCipherSpecMessage()
        {
            byte[] message = new byte[]{ 1 };
            SafeWriteRecord(ContentType.change_cipher_spec, message, 0, message.Length);
            mRecordStream.SentWriteCipherSpec();
        }

        protected virtual void SendFinishedMessage()
        {
            byte[] verify_data = CreateVerifyData(Context.IsServer);

            HandshakeMessage message = new HandshakeMessage(HandshakeType.finished, verify_data.Length);

            message.Write(verify_data, 0, verify_data.Length);

            message.WriteToRecordStream(this);
        }

        protected virtual void SendSupplementalDataMessage(IList supplementalData)
        {
            HandshakeMessage message = new HandshakeMessage(HandshakeType.supplemental_data);

            WriteSupplementalData(message, supplementalData);

            message.WriteToRecordStream(this);
        }

        protected virtual byte[] CreateVerifyData(bool isServer)
        {
            TlsContext context = Context;
            string asciiLabel = isServer ? ExporterLabel.server_finished : ExporterLabel.client_finished;
            byte[] sslSender = isServer ? TlsUtilities.SSL_SERVER : TlsUtilities.SSL_CLIENT;
            byte[] hash = GetCurrentPrfHash(context, mRecordStream.HandshakeHash, sslSender);
            return TlsUtilities.CalculateVerifyData(context, asciiLabel, hash);
        }

        /**
         * Closes this connection.
         *
         * @throws IOException If something goes wrong during closing.
         */
        public virtual void Close()
        {
            HandleClose(true);
        }

        protected virtual void HandleClose(bool user_canceled)
        {
            if (!mClosed)
            {
                if (user_canceled && !mAppDataReady)
                {
                    RaiseWarning(AlertDescription.user_canceled, "User canceled handshake");
                }
                this.FailWithError(AlertLevel.warning, AlertDescription.close_notify, "Connection closed", null);
            }
        }

        protected internal virtual void Flush()
        {
            mRecordStream.Flush();
        }

        public virtual bool IsClosed
        {
            get { return mClosed; }
        }

        protected virtual short ProcessMaxFragmentLengthExtension(IDictionary clientExtensions, IDictionary serverExtensions,
            byte alertDescription)
        {
            short maxFragmentLength = TlsExtensionsUtilities.GetMaxFragmentLengthExtension(serverExtensions);
            if (maxFragmentLength >= 0)
            {
                if (!MaxFragmentLength.IsValid((byte)maxFragmentLength)
                    || (!this.mResumedSession && maxFragmentLength != TlsExtensionsUtilities
                        .GetMaxFragmentLengthExtension(clientExtensions)))
                {
                    throw new TlsFatalAlert(alertDescription);
                }
            }
            return maxFragmentLength;
        }

        protected virtual void RefuseRenegotiation()
        {
            /*
             * RFC 5746 4.5 SSLv3 clients that refuse renegotiation SHOULD use a fatal
             * handshake_failure alert.
             */
            if (TlsUtilities.IsSsl(Context))
                throw new TlsFatalAlert(AlertDescription.handshake_failure);

            RaiseWarning(AlertDescription.no_renegotiation, "Renegotiation not supported");
        }

        /**
         * Make sure the InputStream 'buf' now empty. Fail otherwise.
         *
         * @param buf The InputStream to check.
         * @throws IOException If 'buf' is not empty.
         */
        protected internal static void AssertEmpty(MemoryStream buf)
        {
            if (buf.Position < buf.Length)
                throw new TlsFatalAlert(AlertDescription.decode_error);
        }

        protected internal static byte[] CreateRandomBlock(bool useGmtUnixTime, IRandomGenerator randomGenerator)
        {
            byte[] result = new byte[32];
            randomGenerator.NextBytes(result);

            if (useGmtUnixTime)
            {
                TlsUtilities.WriteGmtUnixTime(result, 0);
            }

            return result;
        }

        protected internal static byte[] CreateRenegotiationInfo(byte[] renegotiated_connection)
        {
            return TlsUtilities.EncodeOpaque8(renegotiated_connection);
        }

        protected internal static void EstablishMasterSecret(TlsContext context, TlsKeyExchange keyExchange)
        {
            byte[] pre_master_secret = keyExchange.GeneratePremasterSecret();

            try
            {
                context.SecurityParameters.masterSecret = TlsUtilities.CalculateMasterSecret(context, pre_master_secret);
            }
            finally
            {
                // TODO Is there a way to ensure the data is really overwritten?
                /*
                 * RFC 2246 8.1. The pre_master_secret should be deleted from memory once the
                 * master_secret has been computed.
                 */
                if (pre_master_secret != null)
                {
                    Arrays.Fill(pre_master_secret, (byte)0);
                }
            }
        }

        /**
         * 'sender' only relevant to SSLv3
         */
        protected internal static byte[] GetCurrentPrfHash(TlsContext context, TlsHandshakeHash handshakeHash, byte[] sslSender)
        {
            IDigest d = handshakeHash.ForkPrfHash();

            if (sslSender != null && TlsUtilities.IsSsl(context))
            {
                d.BlockUpdate(sslSender, 0, sslSender.Length);
            }

            return DigestUtilities.DoFinal(d);
        }

        protected internal static IDictionary ReadExtensions(MemoryStream input)
        {
            if (input.Position >= input.Length)
                return null;

            byte[] extBytes = TlsUtilities.ReadOpaque16(input);

            AssertEmpty(input);

            MemoryStream buf = new MemoryStream(extBytes, false);

            // Integer -> byte[]
            IDictionary extensions = Platform.CreateHashtable();

            while (buf.Position < buf.Length)
            {
                int extension_type = TlsUtilities.ReadUint16(buf);
                byte[] extension_data = TlsUtilities.ReadOpaque16(buf);

                /*
                 * RFC 3546 2.3 There MUST NOT be more than one extension of the same type.
                 */
                if (extensions.Contains(extension_type))
                    throw new TlsFatalAlert(AlertDescription.illegal_parameter);

                extensions.Add(extension_type, extension_data);
            }

            return extensions;
        }

        protected internal static IList ReadSupplementalDataMessage(MemoryStream input)
        {
            byte[] supp_data = TlsUtilities.ReadOpaque24(input);

            AssertEmpty(input);

            MemoryStream buf = new MemoryStream(supp_data, false);

            IList supplementalData = Platform.CreateArrayList();

            while (buf.Position < buf.Length)
            {
                int supp_data_type = TlsUtilities.ReadUint16(buf);
                byte[] data = TlsUtilities.ReadOpaque16(buf);

                supplementalData.Add(new SupplementalDataEntry(supp_data_type, data));
            }

            return supplementalData;
        }

        protected internal static void WriteExtensions(Stream output, IDictionary extensions)
        {
            MemoryStream buf = new MemoryStream();

            foreach (int extension_type in extensions.Keys)
            {
                byte[] extension_data = (byte[])extensions[extension_type];

                TlsUtilities.CheckUint16(extension_type);
                TlsUtilities.WriteUint16(extension_type, buf);
                TlsUtilities.WriteOpaque16(extension_data, buf);
            }

            byte[] extBytes = buf.ToArray();

            TlsUtilities.WriteOpaque16(extBytes, output);
        }

        protected internal static void WriteSupplementalData(Stream output, IList supplementalData)
        {
            MemoryStream buf = new MemoryStream();

            foreach (SupplementalDataEntry entry in supplementalData)
            {
                int supp_data_type = entry.DataType;
                TlsUtilities.CheckUint16(supp_data_type);
                TlsUtilities.WriteUint16(supp_data_type, buf);
                TlsUtilities.WriteOpaque16(entry.Data, buf);
            }

            byte[] supp_data = buf.ToArray();

            TlsUtilities.WriteOpaque24(supp_data, output);
        }

        protected internal static int GetPrfAlgorithm(TlsContext context, int ciphersuite)
        {
            bool isTLSv12 = TlsUtilities.IsTlsV12(context);

            switch (ciphersuite)
            {
            case CipherSuite.TLS_DH_anon_WITH_CAMELLIA_128_CBC_SHA256:
            case CipherSuite.TLS_DH_anon_WITH_CAMELLIA_128_GCM_SHA256:
            case CipherSuite.TLS_DH_anon_WITH_CAMELLIA_256_CBC_SHA256:
            case CipherSuite.TLS_DH_DSS_WITH_AES_128_CBC_SHA256:
            case CipherSuite.TLS_DH_DSS_WITH_AES_128_GCM_SHA256:
            case CipherSuite.TLS_DH_DSS_WITH_AES_256_CBC_SHA256:
            case CipherSuite.TLS_DH_DSS_WITH_CAMELLIA_128_CBC_SHA256:
            case CipherSuite.TLS_DH_DSS_WITH_CAMELLIA_128_GCM_SHA256:
            case CipherSuite.TLS_DH_DSS_WITH_CAMELLIA_256_CBC_SHA256:
            case CipherSuite.TLS_DH_RSA_WITH_AES_128_CBC_SHA256:
            case CipherSuite.TLS_DH_RSA_WITH_AES_128_GCM_SHA256:
            case CipherSuite.TLS_DH_RSA_WITH_AES_256_CBC_SHA256:
            case CipherSuite.TLS_DH_RSA_WITH_CAMELLIA_128_CBC_SHA256:
            case CipherSuite.TLS_DH_RSA_WITH_CAMELLIA_128_GCM_SHA256:
            case CipherSuite.TLS_DH_RSA_WITH_CAMELLIA_256_CBC_SHA256:
            case CipherSuite.TLS_DHE_DSS_WITH_AES_128_CBC_SHA256:
            case CipherSuite.TLS_DHE_DSS_WITH_AES_128_GCM_SHA256:
            case CipherSuite.TLS_DHE_DSS_WITH_AES_256_CBC_SHA256:
            case CipherSuite.TLS_DHE_DSS_WITH_CAMELLIA_128_CBC_SHA256:
            case CipherSuite.TLS_DHE_DSS_WITH_CAMELLIA_128_GCM_SHA256:
            case CipherSuite.TLS_DHE_DSS_WITH_CAMELLIA_256_CBC_SHA256:
            case CipherSuite.TLS_DHE_PSK_WITH_AES_128_CCM:
            case CipherSuite.TLS_DHE_PSK_WITH_AES_128_GCM_SHA256:
            case CipherSuite.TLS_DHE_PSK_WITH_AES_256_CCM:
            case CipherSuite.TLS_DHE_PSK_WITH_CAMELLIA_128_GCM_SHA256:
            case CipherSuite.TLS_DHE_RSA_WITH_AES_128_CBC_SHA256:
            case CipherSuite.TLS_DHE_RSA_WITH_AES_128_CCM:
            case CipherSuite.TLS_DHE_RSA_WITH_AES_128_CCM_8:
            case CipherSuite.TLS_DHE_RSA_WITH_AES_128_GCM_SHA256:
            case CipherSuite.TLS_DHE_RSA_WITH_AES_256_CBC_SHA256:
            case CipherSuite.TLS_DHE_RSA_WITH_AES_256_CCM:
            case CipherSuite.TLS_DHE_RSA_WITH_AES_256_CCM_8:
            case CipherSuite.TLS_DHE_RSA_WITH_CAMELLIA_128_CBC_SHA256:
            case CipherSuite.TLS_DHE_RSA_WITH_CAMELLIA_128_GCM_SHA256:
            case CipherSuite.TLS_DHE_RSA_WITH_CAMELLIA_256_CBC_SHA256:
            case CipherSuite.TLS_DHE_RSA_WITH_CHACHA20_POLY1305_SHA256:
            case CipherSuite.TLS_ECDH_ECDSA_WITH_AES_128_CBC_SHA256:
            case CipherSuite.TLS_ECDH_ECDSA_WITH_AES_128_GCM_SHA256:
            case CipherSuite.TLS_ECDH_ECDSA_WITH_CAMELLIA_128_CBC_SHA256:
            case CipherSuite.TLS_ECDH_ECDSA_WITH_CAMELLIA_128_GCM_SHA256:
            case CipherSuite.TLS_ECDH_RSA_WITH_AES_128_CBC_SHA256:
            case CipherSuite.TLS_ECDH_RSA_WITH_AES_128_GCM_SHA256:
            case CipherSuite.TLS_ECDH_RSA_WITH_CAMELLIA_128_CBC_SHA256:
            case CipherSuite.TLS_ECDH_RSA_WITH_CAMELLIA_128_GCM_SHA256:
            case CipherSuite.TLS_ECDHE_ECDSA_WITH_AES_128_CBC_SHA256:
            case CipherSuite.TLS_ECDHE_ECDSA_WITH_AES_128_CCM:
            case CipherSuite.TLS_ECDHE_ECDSA_WITH_AES_128_CCM_8:
            case CipherSuite.TLS_ECDHE_ECDSA_WITH_AES_128_GCM_SHA256:
            case CipherSuite.TLS_ECDHE_ECDSA_WITH_AES_256_CCM:
            case CipherSuite.TLS_ECDHE_ECDSA_WITH_AES_256_CCM_8:
            case CipherSuite.TLS_ECDHE_ECDSA_WITH_CAMELLIA_128_CBC_SHA256:
            case CipherSuite.TLS_ECDHE_ECDSA_WITH_CAMELLIA_128_GCM_SHA256:
            case CipherSuite.TLS_ECDHE_ECDSA_WITH_CHACHA20_POLY1305_SHA256:
            case CipherSuite.TLS_ECDHE_RSA_WITH_AES_128_CBC_SHA256:
            case CipherSuite.TLS_ECDHE_RSA_WITH_AES_128_GCM_SHA256:
            case CipherSuite.TLS_ECDHE_RSA_WITH_CAMELLIA_128_CBC_SHA256:
            case CipherSuite.TLS_ECDHE_RSA_WITH_CAMELLIA_128_GCM_SHA256:
            case CipherSuite.TLS_ECDHE_RSA_WITH_CHACHA20_POLY1305_SHA256:
            case CipherSuite.TLS_PSK_DHE_WITH_AES_128_CCM_8:
            case CipherSuite.TLS_PSK_DHE_WITH_AES_256_CCM_8:
            case CipherSuite.TLS_PSK_WITH_AES_128_CCM:
            case CipherSuite.TLS_PSK_WITH_AES_128_CCM_8:
            case CipherSuite.TLS_PSK_WITH_AES_128_GCM_SHA256:
            case CipherSuite.TLS_PSK_WITH_AES_256_CCM:
            case CipherSuite.TLS_PSK_WITH_AES_256_CCM_8:
            case CipherSuite.TLS_PSK_WITH_CAMELLIA_128_GCM_SHA256:
            case CipherSuite.TLS_RSA_PSK_WITH_AES_128_GCM_SHA256:
            case CipherSuite.TLS_RSA_PSK_WITH_CAMELLIA_128_GCM_SHA256:
            case CipherSuite.TLS_RSA_WITH_AES_128_CBC_SHA256:
            case CipherSuite.TLS_RSA_WITH_AES_128_CCM:
            case CipherSuite.TLS_RSA_WITH_AES_128_CCM_8:
            case CipherSuite.TLS_RSA_WITH_AES_128_GCM_SHA256:
            case CipherSuite.TLS_RSA_WITH_AES_256_CBC_SHA256:
            case CipherSuite.TLS_RSA_WITH_AES_256_CCM:
            case CipherSuite.TLS_RSA_WITH_AES_256_CCM_8:
            case CipherSuite.TLS_RSA_WITH_CAMELLIA_128_CBC_SHA256:
            case CipherSuite.TLS_RSA_WITH_CAMELLIA_128_GCM_SHA256:
            case CipherSuite.TLS_RSA_WITH_CAMELLIA_256_CBC_SHA256:
            case CipherSuite.TLS_RSA_WITH_NULL_SHA256:
            {
                if (isTLSv12)
                {
                    return PrfAlgorithm.tls_prf_sha256;
                }
                throw new TlsFatalAlert(AlertDescription.illegal_parameter);
            }

            case CipherSuite.TLS_DH_anon_WITH_CAMELLIA_256_GCM_SHA384:
            case CipherSuite.TLS_DH_DSS_WITH_AES_256_GCM_SHA384:
            case CipherSuite.TLS_DH_DSS_WITH_CAMELLIA_256_GCM_SHA384:
            case CipherSuite.TLS_DH_RSA_WITH_AES_256_GCM_SHA384:
            case CipherSuite.TLS_DH_RSA_WITH_CAMELLIA_256_GCM_SHA384:
            case CipherSuite.TLS_DHE_DSS_WITH_AES_256_GCM_SHA384:
            case CipherSuite.TLS_DHE_DSS_WITH_CAMELLIA_256_GCM_SHA384:
            case CipherSuite.TLS_DHE_PSK_WITH_AES_256_GCM_SHA384:
            case CipherSuite.TLS_DHE_PSK_WITH_CAMELLIA_256_GCM_SHA384:
            case CipherSuite.TLS_DHE_RSA_WITH_AES_256_GCM_SHA384:
            case CipherSuite.TLS_DHE_RSA_WITH_CAMELLIA_256_GCM_SHA384:
            case CipherSuite.TLS_ECDH_ECDSA_WITH_AES_256_CBC_SHA384:
            case CipherSuite.TLS_ECDH_ECDSA_WITH_AES_256_GCM_SHA384:
            case CipherSuite.TLS_ECDH_ECDSA_WITH_CAMELLIA_256_CBC_SHA384:
            case CipherSuite.TLS_ECDH_ECDSA_WITH_CAMELLIA_256_GCM_SHA384:
            case CipherSuite.TLS_ECDH_RSA_WITH_AES_256_CBC_SHA384:
            case CipherSuite.TLS_ECDH_RSA_WITH_AES_256_GCM_SHA384:
            case CipherSuite.TLS_ECDH_RSA_WITH_CAMELLIA_256_CBC_SHA384:
            case CipherSuite.TLS_ECDH_RSA_WITH_CAMELLIA_256_GCM_SHA384:
            case CipherSuite.TLS_ECDHE_ECDSA_WITH_AES_256_CBC_SHA384:
            case CipherSuite.TLS_ECDHE_ECDSA_WITH_AES_256_GCM_SHA384:
            case CipherSuite.TLS_ECDHE_ECDSA_WITH_CAMELLIA_256_CBC_SHA384:
            case CipherSuite.TLS_ECDHE_ECDSA_WITH_CAMELLIA_256_GCM_SHA384:
            case CipherSuite.TLS_ECDHE_RSA_WITH_AES_256_CBC_SHA384:
            case CipherSuite.TLS_ECDHE_RSA_WITH_AES_256_GCM_SHA384:
            case CipherSuite.TLS_ECDHE_RSA_WITH_CAMELLIA_256_CBC_SHA384:
            case CipherSuite.TLS_ECDHE_RSA_WITH_CAMELLIA_256_GCM_SHA384:
            case CipherSuite.TLS_PSK_WITH_AES_256_GCM_SHA384:
            case CipherSuite.TLS_PSK_WITH_CAMELLIA_256_GCM_SHA384:
            case CipherSuite.TLS_RSA_PSK_WITH_AES_256_GCM_SHA384:
            case CipherSuite.TLS_RSA_PSK_WITH_CAMELLIA_256_GCM_SHA384:
            case CipherSuite.TLS_RSA_WITH_AES_256_GCM_SHA384:
            case CipherSuite.TLS_RSA_WITH_CAMELLIA_256_GCM_SHA384:
            {
                if (isTLSv12)
                {
                    return PrfAlgorithm.tls_prf_sha384;
                }
                throw new TlsFatalAlert(AlertDescription.illegal_parameter);
            }

            case CipherSuite.TLS_DHE_PSK_WITH_AES_256_CBC_SHA384:
            case CipherSuite.TLS_DHE_PSK_WITH_CAMELLIA_256_CBC_SHA384:
            case CipherSuite.TLS_DHE_PSK_WITH_NULL_SHA384:
            case CipherSuite.TLS_ECDHE_PSK_WITH_AES_256_CBC_SHA384:
            case CipherSuite.TLS_ECDHE_PSK_WITH_CAMELLIA_256_CBC_SHA384:
            case CipherSuite.TLS_ECDHE_PSK_WITH_NULL_SHA384:
            case CipherSuite.TLS_PSK_WITH_AES_256_CBC_SHA384:
            case CipherSuite.TLS_PSK_WITH_CAMELLIA_256_CBC_SHA384:
            case CipherSuite.TLS_PSK_WITH_NULL_SHA384:
            case CipherSuite.TLS_RSA_PSK_WITH_AES_256_CBC_SHA384:
            case CipherSuite.TLS_RSA_PSK_WITH_CAMELLIA_256_CBC_SHA384:
            case CipherSuite.TLS_RSA_PSK_WITH_NULL_SHA384:
            {
                if (isTLSv12)
                {
                    return PrfAlgorithm.tls_prf_sha384;
                }
                return PrfAlgorithm.tls_prf_legacy;
            }

            default:
            {
                if (isTLSv12)
                {
                    return PrfAlgorithm.tls_prf_sha256;
                }
                return PrfAlgorithm.tls_prf_legacy;
            }
            }
        }

        internal class HandshakeMessage
            :   MemoryStream
        {
            internal HandshakeMessage(byte handshakeType)
                :   this(handshakeType, 60)
            {
            }

            internal HandshakeMessage(byte handshakeType, int length)
                :   base(length + 4)
            {
                TlsUtilities.WriteUint8(handshakeType, this);
                // Reserve space for length
                TlsUtilities.WriteUint24(0, this);
            }

            internal void Write(byte[] data)
            {
                Write(data, 0, data.Length);
            }

            internal void WriteToRecordStream(TlsProtocol protocol)
            {
                // Patch actual length back in
                long length = Length - 4;
                TlsUtilities.CheckUint24(length);
                this.Position = 1;
                TlsUtilities.WriteUint24((int)length, this);
<<<<<<< HEAD
                protocol.WriteHandshakeMessage(ToArray(), 0, (int)Length);
=======

#if PORTABLE
                byte[] buf = ToArray();
                int bufLen = buf.Length;
#else
                byte[] buf = GetBuffer();
                int bufLen = (int)Length;
#endif

                protocol.WriteHandshakeMessage(buf, 0, bufLen);
>>>>>>> 41984869
                Platform.Dispose(this);
            }
        }
    }
}<|MERGE_RESOLUTION|>--- conflicted
+++ resolved
@@ -1310,9 +1310,6 @@
                 TlsUtilities.CheckUint24(length);
                 this.Position = 1;
                 TlsUtilities.WriteUint24((int)length, this);
-<<<<<<< HEAD
-                protocol.WriteHandshakeMessage(ToArray(), 0, (int)Length);
-=======
 
 #if PORTABLE
                 byte[] buf = ToArray();
@@ -1323,7 +1320,6 @@
 #endif
 
                 protocol.WriteHandshakeMessage(buf, 0, bufLen);
->>>>>>> 41984869
                 Platform.Dispose(this);
             }
         }
