--- conflicted
+++ resolved
@@ -303,16 +303,7 @@
 			set { throw new NotImplementedException (); }
 		}
 
-<<<<<<< HEAD
-        protected override void Dispose(bool disposing)
-        {
-            base.Dispose(disposing);
-        }
-
-        public override  void Flush()
-=======
         public override void Flush()
->>>>>>> fd8f3ea2
 		{
 		}
 
