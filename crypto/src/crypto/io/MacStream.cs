using System;
using System.IO;

using Org.BouncyCastle.Utilities;

namespace Org.BouncyCastle.Crypto.IO
{
	public class MacStream
		: Stream
	{
		protected readonly Stream stream;
		protected readonly IMac inMac;
		protected readonly IMac outMac;

		public MacStream(
			Stream	stream,
			IMac	readMac,
			IMac	writeMac)
		{
			this.stream = stream;
			this.inMac = readMac;
			this.outMac = writeMac;
		}

		public virtual IMac ReadMac()
		{
			return inMac;
		}

		public virtual IMac WriteMac()
		{
			return outMac;
		}

		public override int Read(
			byte[]	buffer,
			int		offset,
			int		count)
		{
			int n = stream.Read(buffer, offset, count);
			if (inMac != null)
			{
				if (n > 0)
				{
					inMac.BlockUpdate(buffer, offset, n);
				}
			}
			return n;
		}

		public override int ReadByte()
		{
			int b = stream.ReadByte();
			if (inMac != null)
			{
				if (b >= 0)
				{
					inMac.Update((byte)b);
				}
			}
			return b;
		}

		public override void Write(
			byte[]	buffer,
			int		offset,
			int		count)
		{
			if (outMac != null)
			{
				if (count > 0)
				{
					outMac.BlockUpdate(buffer, offset, count);
				}
			}
			stream.Write(buffer, offset, count);
		}

		public override void WriteByte(byte b)
		{
			if (outMac != null)
			{
				outMac.Update(b);
			}
			stream.WriteByte(b);
		}

		public override bool CanRead
		{
			get { return stream.CanRead; }
		}

		public override bool CanWrite
		{
			get { return stream.CanWrite; }
		}

		public override bool CanSeek
		{
			get { return stream.CanSeek; }
		}

		public override long Length
		{
			get { return stream.Length; }
		}

		public override long Position
		{
			get { return stream.Position; }
			set { stream.Position = value; }
		}

<<<<<<< HEAD
	    protected override void Dispose(bool disposing)
	    {
	        if (disposing)
	        {
	            stream.Dispose();
	        }
	        base.Dispose(disposing);
	    }

		public override void Flush()
=======
#if PORTABLE
        protected override void Dispose(bool disposing)
        {
            if (disposing)
            {
                Platform.Dispose(stream);
            }
            base.Dispose(disposing);
        }
#else
        public override void Close()
        {
            Platform.Dispose(stream);
            base.Close();
        }
#endif

        public override void Flush()
>>>>>>> fd8f3ea2
		{
			stream.Flush();
		}

		public override long Seek(
			long		offset,
			SeekOrigin	origin)
		{
			return stream.Seek(offset,origin);
		}

		public override void SetLength(
			long length)
		{
			stream.SetLength(length);
		}
	}
}
<|MERGE_RESOLUTION|>--- conflicted
+++ resolved
@@ -111,18 +111,6 @@
 			set { stream.Position = value; }
 		}
 
-<<<<<<< HEAD
-	    protected override void Dispose(bool disposing)
-	    {
-	        if (disposing)
-	        {
-	            stream.Dispose();
-	        }
-	        base.Dispose(disposing);
-	    }
-
-		public override void Flush()
-=======
 #if PORTABLE
         protected override void Dispose(bool disposing)
         {
@@ -141,7 +129,6 @@
 #endif
 
         public override void Flush()
->>>>>>> fd8f3ea2
 		{
 			stream.Flush();
 		}
