using System;
using System.Diagnostics;
using System.IO;

using Org.BouncyCastle.Crypto;
using Org.BouncyCastle.Utilities;

namespace Org.BouncyCastle.Crypto.IO
{
    public class CipherStream
		: Stream
    {
        internal Stream stream;
        internal IBufferedCipher inCipher, outCipher;
        private byte[] mInBuf;
		private int mInPos;
		private bool inStreamEnded;

		public CipherStream(
            Stream			stream,
            IBufferedCipher	readCipher,
            IBufferedCipher	writeCipher)
        {
            this.stream = stream;

			if (readCipher != null)
			{
				this.inCipher = readCipher;
				mInBuf = null;
			}

			if (writeCipher != null)
			{
				this.outCipher = writeCipher;
			}
		}

		public IBufferedCipher ReadCipher
		{
			get { return inCipher; }
		}

		public IBufferedCipher WriteCipher
		{
			get { return outCipher; }
		}

		public override int ReadByte()
        {
            if (inCipher == null)
                return stream.ReadByte();

			if (mInBuf == null || mInPos >= mInBuf.Length)
			{
				if (!FillInBuf())
					return -1;
            }

			return mInBuf[mInPos++];
        }

		public override int Read(
			byte[]	buffer,
			int		offset,
			int		count)
        {
            if (inCipher == null)
                return stream.Read(buffer, offset, count);

			int num = 0;
			while (num < count)
			{
				if (mInBuf == null || mInPos >= mInBuf.Length)
				{
					if (!FillInBuf())
						break;
				}

				int numToCopy = System.Math.Min(count - num, mInBuf.Length - mInPos);
				Array.Copy(mInBuf, mInPos, buffer, offset + num, numToCopy);
				mInPos += numToCopy;
				num += numToCopy;
			}

			return num;
		}

		private bool FillInBuf()
        {
			if (inStreamEnded)
				return false;

			mInPos = 0;

			do
			{
				mInBuf = ReadAndProcessBlock();
			}
			while (!inStreamEnded && mInBuf == null);

			return mInBuf != null;
		}

		private byte[] ReadAndProcessBlock()
		{
			int blockSize = inCipher.GetBlockSize();
			int readSize = (blockSize == 0) ? 256 : blockSize;

			byte[] block = new byte[readSize];
			int numRead = 0;
			do
			{
				int count = stream.Read(block, numRead, block.Length - numRead);
				if (count < 1)
				{
					inStreamEnded = true;
					break;
				}
				numRead += count;
			}
			while (numRead < block.Length);

			Debug.Assert(inStreamEnded || numRead == block.Length);

			byte[] bytes = inStreamEnded
				?	inCipher.DoFinal(block, 0, numRead)
				:	inCipher.ProcessBytes(block);

			if (bytes != null && bytes.Length == 0)
			{
				bytes = null;
			}

			return bytes;
		}

		public override void Write(
			byte[]	buffer,
			int		offset,
			int		count)
        {
			Debug.Assert(buffer != null);
			Debug.Assert(0 <= offset && offset <= buffer.Length);
			Debug.Assert(count >= 0);

			int end = offset + count;

			Debug.Assert(0 <= end && end <= buffer.Length);

			if (outCipher == null)
            {
                stream.Write(buffer, offset, count);
                return;
            }

			byte[] data = outCipher.ProcessBytes(buffer, offset, count);
			if (data != null)
			{
				stream.Write(data, 0, data.Length);
			}
		}

		public override void WriteByte(
			byte b)
        {
            if (outCipher == null)
            {
                stream.WriteByte(b);
                return;
            }

			byte[] data = outCipher.ProcessByte(b);
			if (data != null)
			{
				stream.Write(data, 0, data.Length);
			}
		}

		public override bool CanRead
        {
            get { return stream.CanRead && (inCipher != null); }
        }

		public override bool CanWrite
        {
            get { return stream.CanWrite && (outCipher != null); }
        }

		public override bool CanSeek
        {
            get { return false; }
        }

		public sealed override long Length
		{
			get { throw new NotSupportedException(); }
		}

		public sealed override long Position
        {
            get { throw new NotSupportedException(); }
            set { throw new NotSupportedException(); }
        }

<<<<<<< HEAD
        protected override void Dispose(bool disposing)
        {
            if (disposing)
            {
                if (outCipher != null)
                {
                    byte[] data = outCipher.DoFinal();
                    stream.Write(data, 0, data.Length);
                    stream.Flush();
                }
                stream.Dispose();
            }
            base.Dispose(disposing);
=======
#if PORTABLE
        protected override void Dispose(bool disposing)
        {
            if (disposing)
            {
			    if (outCipher != null)
			    {
				    byte[] data = outCipher.DoFinal();
				    stream.Write(data, 0, data.Length);
				    stream.Flush();
			    }
                Platform.Dispose(stream);
            }
            base.Dispose(disposing);
        }
#else
        public override void Close()
        {
			if (outCipher != null)
			{
				byte[] data = outCipher.DoFinal();
				stream.Write(data, 0, data.Length);
				stream.Flush();
			}
            Platform.Dispose(stream);
            base.Close();
>>>>>>> fd8f3ea2
        }
#endif

        public override void Flush()
        {
			// Note: outCipher.DoFinal is only called during Close()
			stream.Flush();
        }

		public sealed override long Seek(
			long		offset,
			SeekOrigin	origin)
		{
			throw new NotSupportedException();
		}

		public sealed override void SetLength(
			long length)
		{
			throw new NotSupportedException();
		}
    }
}<|MERGE_RESOLUTION|>--- conflicted
+++ resolved
@@ -202,21 +202,6 @@
             set { throw new NotSupportedException(); }
         }
 
-<<<<<<< HEAD
-        protected override void Dispose(bool disposing)
-        {
-            if (disposing)
-            {
-                if (outCipher != null)
-                {
-                    byte[] data = outCipher.DoFinal();
-                    stream.Write(data, 0, data.Length);
-                    stream.Flush();
-                }
-                stream.Dispose();
-            }
-            base.Dispose(disposing);
-=======
 #if PORTABLE
         protected override void Dispose(bool disposing)
         {
@@ -243,7 +228,6 @@
 			}
             Platform.Dispose(stream);
             base.Close();
->>>>>>> fd8f3ea2
         }
 #endif
 
